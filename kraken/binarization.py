--- conflicted
+++ resolved
@@ -32,35 +32,15 @@
 import logging
 import numpy as np
 
-<<<<<<< HEAD
 from kraken.lib.util import pil2array, array2pil, is_bitonal, get_im_str
-=======
 from scipy.ndimage import filters, interpolation, morphology
 
-from kraken.lib.util import pil2array, array2pil
->>>>>>> 6e317852
 from kraken.lib.exceptions import KrakenInputException
 
 __all__ = ['is_bitonal', 'nlbin']
 
-<<<<<<< HEAD
 logger = logging.getLogger(__name__)
-=======
 
-def is_bitonal(im):
-    """
-    Tests a PIL.Image for bitonality.
-
-    Args:
-        im (PIL.Image): Image to test
-
-    Returns:
-        True if the image contains only two different color values. False
-        otherwise.
-    """
-    return bool(im.getcolors(2))
-
->>>>>>> 6e317852
 
 def nlbin(im, threshold=0.5, zoom=0.5, escale=1.0, border=0.1, perc=80,
           range=20, low=5, high=90):
