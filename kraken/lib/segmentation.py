#
# Copyright 2019 Benjamin Kiessling
#
# Licensed under the Apache License, Version 2.0 (the "License");
# you may not use this file except in compliance with the License.
# You may obtain a copy of the License at
#
# http://www.apache.org/licenses/LICENSE-2.0
#
# Unless required by applicable law or agreed to in writing, software
# distributed under the License is distributed on an "AS IS" BASIS,
# WITHOUT WARRANTIES OR CONDITIONS OF ANY KIND, either express
# or implied. See the License for the specific language governing
# permissions and limitations under the License.
"""
Processing for baseline segmenter output
"""
import logging
from collections import defaultdict
from typing import (TYPE_CHECKING, Dict, List, Literal, Optional, Sequence,
                    Tuple, Union)

import numpy as np
import shapely.geometry as geom
import torch
import torch.nn.functional as F
<<<<<<< HEAD

from collections import defaultdict

from PIL import Image, ImageDraw

from scipy.ndimage import maximum_filter, binary_erosion, affine_transform
from scipy.ndimage import distance_transform_cdt
=======
from PIL import Image
from scipy.ndimage import (binary_erosion, distance_transform_cdt,
                           gaussian_filter, maximum_filter)
from scipy.signal import convolve2d
>>>>>>> 4fdd9854
from scipy.spatial.distance import pdist, squareform
from shapely.ops import nearest_points, unary_union
from shapely.validation import explain_validity
from skimage import draw, filters
from skimage.filters import sobel
from skimage.graph import MCP_Connect
from skimage.measure import (approximate_polygon, label, regionprops,
                             subdivide_polygon)
from skimage.morphology import skeletonize
<<<<<<< HEAD
from skimage.transform import PiecewiseAffineTransform, SimilarityTransform, AffineTransform, warp

from typing import List, Tuple, Union, Dict, Any, Sequence, Optional, Literal, TypeVar, Iterator
=======
from skimage.transform import (AffineTransform, PiecewiseAffineTransform,
                               SimilarityTransform, warp)
>>>>>>> 4fdd9854

from kraken.lib import default_specs
from kraken.lib.exceptions import KrakenInputException

if TYPE_CHECKING:
    from kraken.containers import Segmentation
    from kraken.lib.vgsl import TorchVGSLModel

logger = logging.getLogger('kraken')

__all__ = ['reading_order',
           'neural_reading_order',
           'vectorize_lines',
           'calculate_polygonal_environment',
           'polygonal_reading_order',
           'scale_polygonal_lines',
           'scale_regions',
           'compute_polygon_section',
           'extract_polygons']


def reading_order(lines: Sequence[Tuple[slice, slice]], text_direction: Literal['lr', 'rl'] = 'lr') -> np.ndarray:
    """Given the list of lines (a list of 2D slices), computes
    the partial reading order.  The output is a binary 2D array
    such that order[i,j] is true if line i comes before line j
    in reading order."""

    logger.info('Compute reading order on {} lines in {} direction'.format(len(lines), text_direction))

    order = np.zeros((len(lines), len(lines)), 'B')

    def _x_overlaps(u, v):
        return u[1].start < v[1].stop and u[1].stop > v[1].start

    def _above(u, v):
        return u[0].start < v[0].start

    def _left_of(u, v):
        return u[1].stop < v[1].start

    def _separates(w, u, v):
        if w == u or w == v:
            return 0
        if w[0].stop < min(u[0].start, v[0].start):
            return 0
        if w[0].start > max(u[0].stop, v[0].stop):
            return 0
        if w[1].start < u[1].stop and w[1].stop > v[1].start:
            return 1
        return 0

    if text_direction == 'rl':
        def horizontal_order(u, v):
            return not _left_of(u, v)
    else:
        horizontal_order = _left_of

    for i, u in enumerate(lines):
        for j, v in enumerate(lines):
            if _x_overlaps(u, v):
                if _above(u, v):
                    order[i, j] = 1
            else:
                if [w for w in lines if _separates(w, u, v)] == []:
                    if horizontal_order(u, v):
                        order[i, j] = 1
    return order


def topsort(order: np.ndarray) -> List[int]:
    """Given a binary array defining a partial order (o[i,j]==True means i<j),
    compute a topological sort.  This is a quick and dirty implementation
    that works for up to a few thousand elements."""
    logger.info('Perform topological sort on partially ordered lines')
    n = len(order)
    visited = np.zeros(n)
    L = []

    def _visit(k):
        if visited[k]:
            return
        visited[k] = 1
        a, = np.nonzero(np.ravel(order[:, k]))
        for line in a:
            _visit(line)
        L.append(k)

    for k in range(n):
        _visit(k)
    return L


def moore_neighborhood(current, backtrack):
    operations = np.array([[-1, 0], [-1, 1], [0, 1], [1, 1], [1, 0], [1, -1],
                           [0, -1], [-1, -1]])
    neighbors = (current + operations).astype(int)

    for i, point in enumerate(neighbors):
        if np.all(point == backtrack):
            # we return the sorted neighborhood
            return np.concatenate((neighbors[i:], neighbors[:i]))
    return 0


def boundary_tracing(region):
    """
    Find coordinates of the region's boundary. The region must not have isolated
    points.

    Code copied from
    https://github.com/machine-shop/deepwings/blob/master/deepwings/method_features_extraction/image_processing.py#L185

    Args:
        region: object obtained with skimage.measure.regionprops().

    Returns:
        List of coordinates of pixels in the boundary.
    """

    # creating the binary image
    coords = region.coords
    maxs = np.amax(coords, axis=0)
    binary = np.zeros((maxs[0] + 2, maxs[1] + 2))
    x = coords[:, 1]
    y = coords[:, 0]
    binary[tuple([y, x])] = 1

    # initialization
    # starting point is the most upper left point
    idx_start = 0
    while True:  # asserting that the starting point is not isolated
        start = [y[idx_start], x[idx_start]]
        focus_start = binary[start[0]-1:start[0]+2, start[1]-1:start[1]+2]
        if np.sum(focus_start) > 1:
            break
        idx_start += 1

    # Determining backtrack pixel for the first element
    if (binary[start[0] + 1, start[1]] == 0 and
            binary[start[0]+1, start[1]-1] == 0):
        backtrack_start = [start[0]+1, start[1]]
    else:
        backtrack_start = [start[0], start[1] - 1]

    current = start
    backtrack = backtrack_start
    boundary = []
    counter = 0

    while True:
        neighbors_current = moore_neighborhood(current, backtrack)
        y = neighbors_current[:, 0]
        x = neighbors_current[:, 1]
        idx = np.argmax(binary[tuple([y, x])])
        boundary.append(current)
        backtrack = neighbors_current[idx-1]
        current = neighbors_current[idx]
        counter += 1

        if (np.all(current == start) and np.all(backtrack == backtrack_start)):
            break

    return np.array(boundary)


def _extend_boundaries(baselines, bin_bl_map):
    # find baseline blob boundaries
    labelled = label(bin_bl_map)
    boundaries = []
    for x in regionprops(labelled):
        try:
            # skip lines with very small bounding polygons
            if x.area < 6:
                logger.info(f'Skipping baseline extension for very small blob of area {x.area}')
                continue
            b = boundary_tracing(x)
            if len(b) > 3:
                boundaries.append(geom.Polygon(b).simplify(0.01).buffer(0))
        except Exception as e:
            logger.warning(f'Boundary tracing failed in baseline elongation: {e}')
            continue

    # extend lines to polygon boundary
    for bl in baselines:
        ls = geom.LineString(bl)
        try:
            boundary_pol = next(filter(lambda x: x.contains(ls), boundaries))
        except Exception:
            continue
        # 'left' side
        if boundary_pol.contains(geom.Point(bl[0])):
            l_point = boundary_pol.boundary.intersection(geom.LineString([(bl[0][0]-10*(bl[1][0]-bl[0][0]),
                                                                           bl[0][1]-10*(bl[1][1]-bl[0][1])), bl[0]]))
            if l_point.geom_type != 'Point':
                bl[0] = np.array(nearest_points(geom.Point(bl[0]), boundary_pol)[1].coords[0], 'int').tolist()
            else:
                bl[0] = np.array(l_point.coords[0], 'int').tolist()
        # 'right' side
        if boundary_pol.contains(geom.Point(bl[-1])):
            r_point = boundary_pol.boundary.intersection(geom.LineString([(bl[-1][0]-10*(bl[-2][0]-bl[-1][0]),
                                                                           bl[-1][1]-10*(bl[-2][1]-bl[-1][1])), bl[-1]]))
            if r_point.geom_type != 'Point':
                bl[-1] = np.array(nearest_points(geom.Point(bl[-1]), boundary_pol)[1].coords[0], 'int').tolist()
            else:
                bl[-1] = np.array(r_point.coords[0], 'int').tolist()
    return baselines


class LineMCP(MCP_Connect):
    def __init__(self, *args, **kwargs):
        super().__init__(*args, **kwargs)
        self.connections = dict()
        self.scores = defaultdict(lambda: np.inf)

    def create_connection(self, id1, id2, pos1, pos2, cost1, cost2):
        k = (min(id1, id2), max(id1, id2))
        s = cost1 + cost2
        if self.scores[k] > s:
            self.connections[k] = (pos1, pos2, s)
            self.scores[k] = s

    def get_connections(self):
        results = []
        for k, (pos1, pos2, s) in self.connections.items():
            results.append(np.concatenate([self.traceback(pos1), self.traceback(pos2)[::-1]]))
        return results

    def goal_reached(self, int_index, float_cumcost):
        return 2 if float_cumcost else 0


def vectorize_lines(im: np.ndarray, threshold: float = 0.17, min_length=5,
                    text_direction: str = 'horizontal'):
    """
    Vectorizes lines from a binarized array.

    Args:
        im (np.ndarray): Array of shape (3, H, W) with the first dimension
                         being probabilities for (start_separators,
                         end_separators, baseline).
        threshold (float): Threshold for baseline blob detection.
        min_length (int): Minimal length of output baselines.
        text_direction (str): Base orientation of the text line (horizontal or
                              vertical).

    Returns:
        [[x0, y0, ... xn, yn], [xm, ym, ..., xk, yk], ... ]
        A list of lists containing the points of all baseline polylines.
    """
    if text_direction not in ['horizontal', 'vertical']:
        raise ValueError(f'Invalid text direction "{text_direction}"')

    # split into baseline and separator map
    st_map = im[0]
    end_map = im[1]
    bl_map = im[2]
    bl_map = filters.sato(bl_map, black_ridges=False, mode='constant')
    bin_bl_map = bl_map > threshold
    # skeletonize
    line_skel = skeletonize(bin_bl_map)
    # find end points
    kernel = np.array([[1, 1, 1], [1, 10, 1], [1, 1, 1]])
    line_extrema = np.transpose(np.where((convolve2d(line_skel, kernel, mode='same') == 11) * line_skel))

    mcp = LineMCP(~line_skel)
    try:
        mcp.find_costs(line_extrema)
    except ValueError:
        return []

    lines = [approximate_polygon(line, 3).tolist() for line in mcp.get_connections()]
    # extend baselines to blob boundary
    lines = _extend_boundaries(lines, bin_bl_map)

    # orient lines
    f_st_map = maximum_filter(st_map, size=20)
    f_end_map = maximum_filter(end_map, size=20)

    oriented_lines = []
    for bl in lines:
        l_end = tuple(bl[0])
        r_end = tuple(bl[-1])
        if f_st_map[l_end] - f_end_map[l_end] > 0.2 and f_st_map[r_end] - f_end_map[r_end] < -0.2:
            pass
        elif f_st_map[l_end] - f_end_map[l_end] < -0.2 and f_st_map[r_end] - f_end_map[r_end] > 0.2:
            bl = bl[::-1]
        else:
            if text_direction == 'horizontal':
                logger.debug('Insufficient marker confidences in output. Defaulting to horizontal upright line.')
                if bl[0][1] > bl[-1][1]:
                    bl = bl[::-1]
            else:
                logger.debug('Insufficient marker confidences in output. Defaulting to top-to-bottom line.')
                if bl[0][0] > bl[-1][0]:
                    bl = bl[::-1]
        if geom.LineString(bl).length >= min_length:
            oriented_lines.append([x[::-1] for x in bl])
    return oriented_lines


def vectorize_regions(im: np.ndarray, threshold: float = 0.5):
    """
    Vectorizes lines from a binarized array.

    Args:
        im (np.ndarray): Array of shape (H, W) with the first dimension
                         being a probability distribution over the region.
        threshold (float): Threshold for binarization

    Returns:
        [[x0, y0, ... xn, yn], [xm, ym, ..., xk, yk], ... ]
        A list of lists containing the region polygons.
    """
    bin = im > threshold
    labelled = label(bin)
    boundaries = []
    for x in regionprops(labelled):
        boundary = boundary_tracing(x)
        if len(boundary) > 2:
            boundaries.append(geom.Polygon(boundary))
    # merge regions that overlap
    boundaries = unary_union(boundaries)
    # simplify them afterwards
    if boundaries.geom_type == 'Polygon':
        boundaries = [boundaries.boundary.simplify(10)]
    else:
        boundaries = [x.boundary.simplify(10) for x in boundaries.geoms]
    return [np.array(x.coords, dtype=np.uint)[:, [1, 0]].tolist() for x in boundaries]

_T_pil_or_np = TypeVar('_T_pil_or_np', Image.Image, np.ndarray)

def _rotate(image: _T_pil_or_np, angle: float, center: Any, scale: float, cval=0, order:int=0) -> Tuple[AffineTransform, _T_pil_or_np]:
    """
    Rotate an image at an angle with optional scaling

    Args:
        image (PIL.Image.Image or (H, W, C) np.ndarray): Input image
        angle (float): Angle in radians
        center (tuple): unused
        scale (float): x-Axis scaling factor
        cval (int): Padding value
        order (int): Interpolation order

    Returns:
        A tuple containing the transformation matrix and the rotated image.

    Note: this function is much faster applied on PIL images than on numpy ndarrays.
    """
    if isinstance(image, Image.Image):
        rows, cols = image.height, image.width
    else:
        rows, cols = image.shape[:2]
        assert len(image.shape) == 3

    tform = AffineTransform(rotation=angle, scale=(1/scale, 1))
    corners = np.array([
        [0, 0],
        [0, rows - 1],
        [cols - 1, rows - 1],
        [cols - 1, 0]
    ])
    corners = tform.inverse(corners)
    minc = corners[:, 0].min()
    minr = corners[:, 1].min()
    maxc = corners[:, 0].max()
    maxr = corners[:, 1].max()
    out_rows = maxr - minr + 1
    out_cols = maxc - minc + 1
    output_shape = tuple(int(o) for o in np.around((out_rows, out_cols)))
    # fit output image in new shape
    translation = tform([[minc, minr]])
    tform = AffineTransform(rotation=angle, scale=(1/scale, 1), translation=[f for f in translation.flatten()])

    if isinstance(image, Image.Image):
        # PIL is much faster than scipy
        pdata = tform.params.flatten().tolist()[:6]
        resample = {0: Image.NEAREST, 1: Image.BILINEAR, 2: Image.BICUBIC, 3: Image.BICUBIC}.get(order, Image.NEAREST)
        return tform, image.transform(output_shape[::-1], Image.AFFINE, data=pdata, resample=resample, fillcolor=cval)

    # params for scipy
    # swap X and Y axis for scipy
    pdata = tform.params.copy()[[1, 0, 2], :][:, [1, 0, 2]]
    # we copy the translation vector
    offset = pdata[:2, 2].copy()
    # scipy expects a 3x3 *linear* matrix (to include channel axis), we don't want the channel axis to be modified
    pdata[:2, 2] = 0
    return tform, affine_transform(image, pdata, offset=(*offset, 0), output_shape=(*output_shape, image.shape[2]), cval=cval, order=order)


def line_regions(line, regions):
    """
    Filters a list of regions by line association.

    Args:
        line (list): Polyline representing the line.
        regions (list): List of region polygons

    Returns:
        A list of regions that contain the line mid-point.
    """
    mid_point = geom.LineString(line).interpolate(0.5, normalized=True)

    reg_pols = [geom.Polygon(x) for x in regions]
    regs = []
    for reg_idx, reg_pol in enumerate(reg_pols):
        if reg_pol.contains(mid_point):
            regs.append(regions[reg_idx])
    return regs


def _ray_intersect_boundaries(ray, direction, aabb):
    """
    Simplified version of [0] for 2d and AABB anchored at (0,0).

    [0] http://gamedev.stackexchange.com/questions/18436/most-efficient-aabb-vs-ray-collision-algorithms
    """
    dir_fraction = np.empty(2, dtype=ray.dtype)
    dir_fraction[direction == 0.0] = np.inf
    dir_fraction[direction != 0.0] = np.divide(1.0, direction[direction != 0.0])

    t1 = (-ray[0]) * dir_fraction[0]
    t2 = (aabb[0] - ray[0]) * dir_fraction[0]
    t3 = (-ray[1]) * dir_fraction[1]
    t4 = (aabb[1] - ray[1]) * dir_fraction[1]

    tmin = max(min(t1, t2), min(t3, t4))
    tmax = min(max(t1, t2), max(t3, t4))

    t = min(x for x in [tmin, tmax] if x >= 0)
    return ray + (direction * t)


def _calc_seam(baseline, polygon, angle, im_feats, bias=150):
    """
    Calculates seam between baseline and ROI boundary on one side.

    Adds a baseline-distance-weighted bias to the feature map, masks
    out the bounding polygon and rotates the line so it is roughly
    level.
    """
    MASK_VAL = 99999
    c_min, c_max = int(polygon[:, 0].min()), int(polygon[:, 0].max())
    r_min, r_max = int(polygon[:, 1].min()), int(polygon[:, 1].max())
    patch = im_feats[r_min:r_max+2, c_min:c_max+2].copy()
    # bias feature matrix by distance from baseline
    mask = np.ones_like(patch)
    for line_seg in zip(baseline[:-1] - (c_min, r_min), baseline[1:] - (c_min, r_min)):
        line_locs = draw.line(line_seg[0][1],
                              line_seg[0][0],
                              line_seg[1][1],
                              line_seg[1][0])
        mask[line_locs] = 0
    dist_bias = distance_transform_cdt(mask)
    # absolute mask
    mask = np.array(make_polygonal_mask(polygon-(r_min, c_min)), patch.shape[1::-1]) > 128
    # dilate mask to compensate for aliasing during rotation
    mask = binary_erosion(mask, border_value=True, iterations=2)
    # combine weights with features
    patch[mask] = MASK_VAL
    patch += (dist_bias*(np.mean(patch[patch != MASK_VAL])/bias))
    extrema = baseline[(0, -1), :] - (c_min, r_min)
    # scale line image to max 600 pixel width
    scale = min(1.0, 600/(c_max-c_min))
    tform, rotated_patch = _rotate(patch, angle, center=extrema[0], scale=scale, cval=MASK_VAL)
    # ensure to cut off padding after rotation
    x_offsets = np.sort(np.around(tform.inverse(extrema)[:, 0]).astype('int'))
    rotated_patch = rotated_patch[:, x_offsets[0]:x_offsets[1]+1]
    # infinity pad for seamcarve
    rotated_patch = np.pad(rotated_patch, ((1, 1), (0, 0)),  mode='constant', constant_values=np.inf)
    r, c = rotated_patch.shape
    # fold into shape (c, r-2 3)
    A = np.lib.stride_tricks.as_strided(rotated_patch, (c, r-2, 3), (rotated_patch.strides[1],
                                                                     rotated_patch.strides[0],
                                                                     rotated_patch.strides[0]))
    B = rotated_patch[1:-1, 1:].swapaxes(0, 1)
    backtrack = np.zeros_like(B, dtype='int')
    T = np.empty((B.shape[1]), 'f')
    R = np.arange(-1, len(T)-1)
    for i in np.arange(c-1):
        A[i].min(1, T)
        backtrack[i] = A[i].argmin(1) + R
        B[i] += T
    # backtrack
    seam = []
    j = np.argmin(rotated_patch[1:-1, -1])
    for i in range(c-2, -2, -1):
        seam.append((i+x_offsets[0]+1, j))
        j = backtrack[i, j]
    seam = np.array(seam)[::-1]
    seam_mean = seam[:, 1].mean()
    seam_std = seam[:, 1].std()
    seam[:, 1] = np.clip(seam[:, 1], seam_mean-seam_std, seam_mean+seam_std)
    # rotate back
    seam = tform(seam).astype('int')
    # filter out seam points in masked area of original patch/in padding
    seam = seam[seam.min(axis=1) >= 0, :]
    m = (seam < mask.shape[::-1]).T
    seam = seam[np.logical_and(m[0], m[1]), :]
    seam = seam[np.invert(mask[seam.T[1], seam.T[0]])]
    seam += (c_min, r_min)
    return seam


def _extract_patch(env_up, env_bottom, baseline, offset_baseline, end_points, dir_vec, topline, offset, im_feats, bounds):
    """
    Calculate a line image patch from a ROI and the original baseline.
    """
    upper_polygon = np.concatenate((baseline, env_up[::-1]))
    bottom_polygon = np.concatenate((baseline, env_bottom[::-1]))
    upper_offset_polygon = np.concatenate((offset_baseline, env_up[::-1]))
    bottom_offset_polygon = np.concatenate((offset_baseline, env_bottom[::-1]))

    angle = np.arctan2(dir_vec[1], dir_vec[0])
    roi_polygon = unary_union([geom.Polygon(upper_polygon), geom.Polygon(bottom_polygon)])

    if topline:
        upper_seam = _calc_seam(baseline, upper_polygon, angle, im_feats)
        bottom_seam = _calc_seam(offset_baseline, bottom_offset_polygon, angle, im_feats)
    else:
        upper_seam = _calc_seam(offset_baseline, upper_offset_polygon, angle, im_feats)
        bottom_seam = _calc_seam(baseline, bottom_polygon, angle, im_feats)

    upper_seam = geom.LineString(upper_seam).simplify(5)
    bottom_seam = geom.LineString(bottom_seam).simplify(5)

    # ugly workaround against GEOM parallel_offset bug creating a
    # MultiLineString out of offset LineString
    if upper_seam.parallel_offset(offset//2, side='right').geom_type == 'MultiLineString' or offset == 0:
        upper_seam = np.array(upper_seam.coords, dtype=int)
    else:
        upper_seam = np.array(upper_seam.parallel_offset(offset//2, side='right').coords, dtype=int)[::-1]
    if bottom_seam.parallel_offset(offset//2, side='left').geom_type == 'MultiLineString' or offset == 0:
        bottom_seam = np.array(bottom_seam.coords, dtype=int)
    else:
        bottom_seam = np.array(bottom_seam.parallel_offset(offset//2, side='left').coords, dtype=int)

    # offsetting might produce bounds outside the image. Clip it to the image bounds.
    polygon = np.concatenate(([end_points[0]], upper_seam, [end_points[-1]], bottom_seam[::-1]))
    polygon = geom.Polygon(polygon)
    if not polygon.is_valid:
        polygon = np.concatenate(([end_points[-1]], upper_seam, [end_points[0]], bottom_seam))
        polygon = geom.Polygon(polygon)
    if not polygon.is_valid:
        raise Exception(f'Invalid bounding polygon computed: {explain_validity(polygon)}')
    polygon = np.array(roi_polygon.intersection(polygon).boundary.coords, dtype=int)
    return polygon


def _calc_roi(line, bounds, baselines, suppl_obj, p_dir):
    # interpolate baseline
    ls = geom.LineString(line)
    ip_line = [line[0]]
    dist = 10
    while dist < ls.length:
        ip_line.append(np.array(ls.interpolate(dist).coords[0]))
        dist += 10
    ip_line.append(line[-1])
    ip_line = np.array(ip_line)
    upper_bounds_intersects = []
    bottom_bounds_intersects = []
    for point in ip_line:
        upper_bounds_intersects.append(_ray_intersect_boundaries(point, (p_dir*(-1, 1))[::-1], bounds+1).astype('int'))
        bottom_bounds_intersects.append(_ray_intersect_boundaries(point, (p_dir*(1, -1))[::-1], bounds+1).astype('int'))
    # build polygon between baseline and bbox intersects
    upper_polygon = geom.Polygon(ip_line.tolist() + upper_bounds_intersects)
    bottom_polygon = geom.Polygon(ip_line.tolist() + bottom_bounds_intersects)

    # select baselines at least partially in each polygon
    side_a = [geom.LineString(upper_bounds_intersects)]
    side_b = [geom.LineString(bottom_bounds_intersects)]

    for adj_line in baselines + suppl_obj:
        adj_line = geom.LineString(adj_line)
        if upper_polygon.intersects(adj_line):
            side_a.append(adj_line)
        elif bottom_polygon.intersects(adj_line):
            side_b.append(adj_line)
    side_a = unary_union(side_a).buffer(1).boundary
    side_b = unary_union(side_b).buffer(1).boundary

    def _find_closest_point(pt, intersects):
        spt = geom.Point(pt)
        if intersects.is_empty:
            raise Exception(f'No intersection with boundaries. Shapely intersection object: {intersects.wkt}')
        if intersects.geom_type == 'MultiPoint':
            return min([p for p in intersects.geoms], key=lambda x: spt.distance(x))
        elif intersects.geom_type == 'Point':
            return intersects
        elif intersects.geom_type == 'GeometryCollection' and len(intersects.geoms) > 0:
            t = min([p for p in intersects.geoms], key=lambda x: spt.distance(x))
            if t == 'Point':
                return t
            else:
                return nearest_points(spt, t)[1]
        else:
            raise Exception(f'No intersection with boundaries. Shapely intersection object: {intersects.wkt}')

    env_up = []
    env_bottom = []
    # find orthogonal (to linear regression) intersects with adjacent objects to complete roi
    for point, upper_bounds_intersect, bottom_bounds_intersect in zip(ip_line, upper_bounds_intersects, bottom_bounds_intersects):
        upper_limit = _find_closest_point(point, geom.LineString(
            [point, upper_bounds_intersect]).intersection(side_a))
        bottom_limit = _find_closest_point(point, geom.LineString(
            [point, bottom_bounds_intersect]).intersection(side_b))
        env_up.append(upper_limit.coords[0])
        env_bottom.append(bottom_limit.coords[0])
    env_up = np.array(env_up, dtype='uint')
    env_bottom = np.array(env_bottom, dtype='uint')
    return env_up, env_bottom


def calculate_polygonal_environment(im: Image.Image = None,
                                    baselines: Sequence[Sequence[Tuple[int, int]]] = None,
                                    suppl_obj: Sequence[Sequence[Tuple[int, int]]] = None,
                                    im_feats: np.ndarray = None,
                                    scale: Tuple[int, int] = None,
                                    topline: bool = False,
                                    raise_on_error: bool = False):
    """
    Given a list of baselines and an input image, calculates a polygonal
    environment around each baseline.

    Args:
        im: grayscale input image (mode 'L')
        baselines: List of lists containing a single baseline per entry.
        suppl_obj: List of lists containing additional polylines that should be
                   considered hard boundaries for polygonizaton purposes. Can
                   be used to prevent polygonization into non-text areas such
                   as illustrations or to compute the polygonization of a
                   subset of the lines in an image.
        im_feats: An optional precomputed seamcarve energy map. Overrides data
                  in `im`. The default map is `gaussian_filter(sobel(im), 2)`.
        scale: A 2-tuple (h, w) containing optional scale factors of the input.
               Values of 0 are used for aspect-preserving scaling. `None` skips
               input scaling.
        topline: Switch to change default baseline location for offset
                 calculation purposes. If set to False, baselines are assumed
                 to be on the bottom of the text line and will be offset
                 upwards, if set to True, baselines are on the top and will be
                 offset downwards. If set to None, no offset will be applied.
        raise_on_error: Raises error instead of logging them when they are
                        not-blocking
    Returns:
        List of lists of coordinates. If no polygonization could be compute for
        a baseline `None` is returned instead.
    """
    if scale is not None and (scale[0] > 0 or scale[1] > 0):
        w, h = im.size
        oh, ow = scale
        if oh == 0:
            oh = int(h * ow/w)
        elif ow == 0:
            ow = int(w * oh/h)
        im = im.resize((ow, oh))
        scale = np.array((ow/w, oh/h))
        # rescale baselines
        baselines = [(np.array(bl) * scale).astype('int').tolist() for bl in baselines]
        # rescale suppl_obj
        if suppl_obj is not None:
            suppl_obj = [(np.array(bl) * scale).astype('int').tolist() for bl in suppl_obj]

    if im_feats is None:
        bounds = np.array(im.size, dtype=float) - 1
        im = np.array(im.convert('L'))
        # compute image gradient
        im_feats = gaussian_filter(sobel(im), 0.5)
    else:
        bounds = np.array(im_feats.shape[::-1], dtype=float) - 1

    polygons = []
    if suppl_obj is None:
        suppl_obj = []

    for idx, line in enumerate(baselines):
        try:
            end_points = (line[0], line[-1])
            line = geom.LineString(line)
            offset = default_specs.SEGMENTATION_HYPER_PARAMS['line_width'] if topline is not None else 0
            offset_line = line.parallel_offset(offset, side='left' if topline else 'right')
            line = np.array(line.coords, dtype=float)
            offset_line = np.array(offset_line.coords, dtype=float)

            # parallel_offset on the right reverses the coordinate order
            if not topline:
                offset_line = offset_line[::-1]
            # calculate magnitude-weighted average direction vector
            lengths = np.linalg.norm(np.diff(line.T), axis=0)
            p_dir = np.mean(np.diff(line.T) * lengths/lengths.sum(), axis=1)
            p_dir = (p_dir.T / np.sqrt(np.sum(p_dir**2, axis=-1)))

            env_up, env_bottom = _calc_roi(line, bounds, baselines[:idx] + baselines[idx+1:], suppl_obj, p_dir)

            polygons.append(_extract_patch(env_up,
                                           env_bottom,
                                           line.astype('int'),
                                           offset_line.astype('int'),
                                           end_points,
                                           p_dir,
                                           topline,
                                           offset,
                                           im_feats,
                                           bounds))
        except Exception as e:
            if raise_on_error:
                raise
            logger.warning(f'Polygonizer failed on line {idx}: {e}')
            polygons.append(None)

    if scale is not None:
        polygons = [(np.array(pol)/scale).astype('uint').tolist() if pol is not None else None for pol in polygons]
    return polygons


def polygonal_reading_order(lines: Sequence[Dict],
                            text_direction: Literal['lr', 'rl'] = 'lr',
                            regions: Optional[Sequence[geom.Polygon]] = None) -> Sequence[int]:
    """
    Given a list of baselines and regions, calculates the correct reading order
    and applies it to the input.

    Args:
        lines: List of tuples containing the baseline and its polygonization.
        regions: List of region polygons.
        text_direction: Set principal text direction for column ordering. Can
                        be 'lr' or 'rl'

    Returns:
        The indices of the ordered input.
    """
    lines = [(line['tags']['type'], line['baseline'], line['boundary']) for line in lines]

    bounds = []
    if regions is None:
        regions = []
    region_lines = [[] for _ in range(len(regions))]
    indizes = {}
    for line_idx, line in enumerate(lines):
        s_line = geom.LineString(line[1])
        in_region = False
        for idx, reg in enumerate(regions):
            if is_in_region(s_line, reg):
                region_lines[idx].append((line_idx, (slice(s_line.bounds[1], s_line.bounds[3]),
                                                     slice(s_line.bounds[0], s_line.bounds[2]))))
                in_region = True
                break
        if not in_region:
            bounds.append((slice(s_line.bounds[1], s_line.bounds[3]),
                           slice(s_line.bounds[0], s_line.bounds[2])))
            indizes[line_idx] = ('line', line)
    # order everything in regions
    intra_region_order = [[] for _ in range(len(regions))]
    for idx, reg in enumerate(regions):
        if len(region_lines[idx]) > 0:
            order = reading_order([x[1] for x in region_lines[idx]], text_direction)
            lsort = topsort(order)
            intra_region_order[idx] = [region_lines[idx][i][0] for i in lsort]
            reg = reg.bounds
            bounds.append((slice(reg[1], reg[3]), slice(reg[0], reg[2])))
            indizes[line_idx+idx+1] = ('region', idx)
    # order unassigned lines and regions
    order = reading_order(bounds, text_direction)
    lsort = topsort(order)
    sidz = sorted(indizes.keys())
    lsort = [sidz[i] for i in lsort]
    ordered_idxs = []
    for i in lsort:
        if indizes[i][0] == 'line':
            ordered_idxs.append(i)
        else:
            ordered_idxs.extend(intra_region_order[indizes[i][1]])
    return ordered_idxs


def is_in_region(line: geom.LineString, region: geom.Polygon) -> bool:
    """
    Tests if a line is inside a region, i.e. if the mid point of the baseline
    is inside the region.

    Args:
        line: line to test
        region: region to test against

    Returns:
        False if line is not inside region, True otherwise.
    """
    l_obj = line.interpolate(0.5, normalized=True)
    return region.contains(l_obj)


def neural_reading_order(lines: Sequence[Dict],
                         text_direction: str = 'lr',
                         regions: Optional[Sequence[geom.Polygon]] = None,
                         im_size: Tuple[int, int] = None,
                         model: 'TorchVGSLModel' = None,
                         class_mapping: Dict[str, int] = None) -> Sequence[int]:
    """
    Given a list of baselines and regions, calculates the correct reading order
    and applies it to the input.

    Args:
        lines: List of tuples containing the baseline and its polygonization.
        model: torch Module for

    Returns:
        The indices of the ordered input.
    """
    lines = [(line['tags']['type'], line['baseline'], line['boundary']) for line in lines]
    # construct all possible pairs
    h, w = im_size
    features = []
    for i in lines:
        for j in lines:
            if i == j and len(lines) != 1:
                continue
            num_classes = len(class_mapping) + 1
            cl_i = torch.zeros(num_classes, dtype=torch.float)
            cl_j = torch.zeros(num_classes, dtype=torch.float)
            cl_i[class_mapping.get(i[0], 0)] = 1
            cl_j[class_mapping.get(j[0], 0)] = 1
            line_coords_i = np.array(i[1]) / (w, h)
            line_center_i = np.mean(line_coords_i, axis=0)
            line_coords_j = np.array(j[1]) / (w, h)
            line_center_j = np.mean(line_coords_j, axis=0)
            features.append(torch.cat((cl_i,
                                       torch.tensor(line_center_i, dtype=torch.float),  # lin
                                       torch.tensor(line_coords_i[0, :], dtype=torch.float),
                                       torch.tensor(line_coords_i[-1, :], dtype=torch.float),
                                       cl_j,
                                       torch.tensor(line_center_j, dtype=torch.float),  # lin
                                       torch.tensor(line_coords_j[0, :], dtype=torch.float),
                                       torch.tensor(line_coords_j[-1, :], dtype=torch.float))))
    features = torch.stack(features)
    output = F.sigmoid(model(features))

    order = torch.zeros((len(lines), len(lines)))
    idx = 0
    for i in range(len(lines)):
        for j in range(len(lines)):
            if i == j and len(lines) != 1:
                continue
            order[i, j] = output[idx]
            idx += 1
    # decode order relation matrix
    path = _greedy_order_decoder(order)
    return path


def _greedy_order_decoder(P):
    """
    A greedy decoder of order-relation matrix. For each position in the
    reading order we select the most probable one, then move to the next
    position. Most probable for position:

    .. math::
        z^{\\star}_t = \\argmax_{(s,\\nu) \\ni z^{\\star}}
        \\prod_{(s',\\nu') \\in z^\\star}{\\tilde{P}(Y=1\\mid s',s)}
        \\times \\prod_{\\substack{(s'',\\nu'') \\ni z^\\star\\
         s'' \\ne s}}{\\tilde{P}(r=0\\mid s'',s)}, 1\\le t \\le n
    """
    A = P + torch.finfo(torch.float).eps
    N = P.shape[0]
    A = (A + (1-A).T)/2
    for i in range(A.shape[0]):
        A[i, i] = torch.finfo(torch.float).eps
    best_path = []
    # use log(p(R\mid s',s)) to shift multiplication to sum
    lP = torch.log(A)
    for i in range(N):
        lP[i, i] = 0
    for t in range(N):
        for i in range(N):
            idx = torch.argmax(lP.sum(axis=1))
            if idx not in best_path:
                best_path.append(idx)
                lP[idx, :] = lP[:, idx]
                lP[:, idx] = 0
                break
    return torch.tensor(best_path)


def scale_regions(regions: Sequence[Tuple[List[int], List[int]]],
                  scale: Union[float, Tuple[float, float]]) -> Sequence[Tuple[List, List]]:
    """
    Scales baselines/polygon coordinates by a certain factor.

    Args:
        lines: List of tuples containing the baseline and its polygonization.
        scale: Scaling factor
    """
    if isinstance(scale, float):
        scale = (scale, scale)
    scaled_regions = []
    for region in regions:
        scaled_regions.append((np.array(region) * scale).astype('uint').tolist())
    return scaled_regions


def scale_polygonal_lines(lines: Sequence[Tuple[List, List]], scale: Union[float, Tuple[float, float]]) -> Sequence[Tuple[List, List]]:
    """
    Scales baselines/polygon coordinates by a certain factor.

    Args:
        lines: List of tuples containing the baseline and its polygonization.
        scale: Scaling factor
    """
    if isinstance(scale, float):
        scale = (scale, scale)
    scaled_lines = []
    for line in lines:
        bl, pl = line
        scaled_lines.append(((np.array(bl) * scale).astype('int').tolist(),
                             (np.array(pl) * scale).astype('int').tolist()))
    return scaled_lines


def _test_intersect(bp, uv, bs):
    """
    Returns the intersection points of a ray with direction `uv` from
    `bp` with a polygon `bs`.
    """
    u = bp - np.roll(bs, 2)
    v = bs - np.roll(bs, 2)
    points = []
    for dir in ((1, -1), (-1, 1)):
        w = (uv * dir * (1, -1))[::-1]
        z = np.dot(v, w)
        t1 = np.cross(v, u) / (z + np.finfo(float).eps)
        t2 = np.dot(u, w) / (z + np.finfo(float).eps)
        t1 = t1[np.logical_and(t2 >= 0.0, t2 <= 1.0)]
        points.extend(bp + (t1[np.where(t1 >= 0)[0].min()] * (uv * dir)))
    return np.array(points)


def compute_polygon_section(baseline: Sequence[Tuple[int, int]],
                            boundary: Sequence[Tuple[int, int]],
                            dist1: int,
                            dist2: int) -> Tuple[Tuple[int, int]]:
    """
    Given a baseline, polygonal boundary, and two points on the baseline return
    the rectangle formed by the orthogonal cuts on that baseline segment. The
    resulting polygon is not garantueed to have a non-zero area.

    The distance can be larger than the actual length of the baseline if the
    baseline endpoints are inside the bounding polygon. In that case the
    baseline will be extrapolated to the polygon edge.

    Args:
        baseline: A polyline ((x1, y1), ..., (xn, yn))
        boundary: A bounding polygon around the baseline (same format as
                  baseline). Last and first point are automatically connected.
        dist1: Absolute distance along the baseline of the first point.
        dist2: Absolute distance along the baseline of the second point.

    Returns:
        A sequence of polygon points.
    """
    # find baseline segments the points are in
    if dist1 == 0:
        dist1 = np.finfo(float).eps
    if dist2 == 0:
        dist2 = np.finfo(float).eps
    boundary_pol = geom.Polygon(boundary)
    bl = np.array(baseline)
    # extend first/last segment of baseline if not on polygon boundary
    if boundary_pol.contains(geom.Point(bl[0])):
        logger.debug(f'Extending leftmost end of baseline {bl} to polygon boundary')
        l_point = boundary_pol.boundary.intersection(geom.LineString(
            [(bl[0][0]-10*(bl[1][0]-bl[0][0]), bl[0][1]-10*(bl[1][1]-bl[0][1])), bl[0]]))
        # intersection is incidental with boundary so take closest point instead
        if l_point.geom_type != 'Point':
            bl[0] = np.array(nearest_points(geom.Point(bl[0]), boundary_pol)[1].coords[0], 'int')
        else:
            bl[0] = np.array(l_point.coords[0], 'int')
    if boundary_pol.contains(geom.Point(bl[-1])):
        logger.debug(f'Extending rightmost end of baseline {bl} to polygon boundary')
        r_point = boundary_pol.boundary.intersection(geom.LineString(
            [(bl[-1][0]-10*(bl[-2][0]-bl[-1][0]), bl[-1][1]-10*(bl[-2][1]-bl[-1][1])), bl[-1]]))
        if r_point.geom_type != 'Point':
            bl[-1] = np.array(nearest_points(geom.Point(bl[-1]), boundary_pol)[1].coords[0], 'int')
        else:
            bl[-1] = np.array(r_point.coords[0], 'int')
    dist1 = min(geom.LineString(bl).length - np.finfo(float).eps, dist1)
    dist2 = min(geom.LineString(bl).length - np.finfo(float).eps, dist2)
    dists = np.cumsum(np.diag(np.roll(squareform(pdist(bl)), 1)))
    segs_idx = np.searchsorted(dists, [dist1, dist2])
    segs = np.dstack((bl[segs_idx-1], bl[segs_idx]))
    # compute unit vector of segments (NOT orthogonal)
    norm_vec = (segs[..., 1] - segs[..., 0])
    norm_vec_len = np.sqrt(np.sum(norm_vec**2, axis=1))
    unit_vec = norm_vec / np.tile(norm_vec_len, (2, 1)).T
    # find point start/end point on segments
    seg_dists = (dist1, dist2) - dists[segs_idx-1]
    seg_points = segs[..., 0] + (seg_dists * unit_vec.T).T
    # get intersects
    bounds = np.array(boundary)
    try:
        points = [_test_intersect(point, uv[::-1], bounds).round() for point, uv in zip(seg_points, unit_vec)]
    except ValueError:
        logger.debug('No intercepts with polygon (possibly misshaped polygon)')
        return seg_points.astype('int').tolist()
    o = np.int_(points[0]).reshape(-1, 2).tolist()
    o.extend(np.int_(np.roll(points[1], 2)).reshape(-1, 2).tolist())
    return tuple(o)


<<<<<<< HEAD
def _bevelled_warping_envelope(baseline: np.ndarray, output_bl_start: Tuple[float, float], output_shape: Tuple[int, int]) -> Tuple[List[Tuple[int, int]], List[Tuple[int, int]]]:
    """
    Calculates the source and target envelope for a piecewise affine transform
    """
    def _as_int_tuple(x):
        return tuple(int(i) for i in x)

    envelope_dy = [-output_bl_start[1], output_shape[0] - output_bl_start[1]]
    diff_bl = np.diff(baseline, axis=0)
    diff_bl_normed = diff_bl / np.linalg.norm(diff_bl, axis=1)[:, None]
    l_bl = len(baseline)
    cum_lens = np.cumsum([0] + np.linalg.norm(diff_bl, axis=1).tolist())

    bl_seg_normals = np.array([-diff_bl_normed[:, 1], diff_bl_normed[:, 0]]).T
    ini_point = baseline[0] - diff_bl_normed[0] * output_bl_start[0]
    source_envelope = [
        _as_int_tuple(ini_point + envelope_dy[0]*bl_seg_normals[0]),
        _as_int_tuple(ini_point + envelope_dy[1]*bl_seg_normals[0]),
    ]
    target_envelope = [
        (0, 0),
        (0, output_shape[0])
    ]
    MAX_BEVEL_WIDTH = output_shape[0] / 3
    BEVEL_STEP_WIDTH = MAX_BEVEL_WIDTH / 2

    for k in range(l_bl-2):
        pt = baseline[k+1]
        seg_prev = baseline[k] - pt
        seg_next = baseline[k+2] - pt
        bevel_prev = seg_prev / max(2., np.linalg.norm(seg_prev) / MAX_BEVEL_WIDTH)
        bevel_next = seg_next / max(2., np.linalg.norm(seg_next) / MAX_BEVEL_WIDTH)
        bevel_nsteps = max(1, np.round((np.linalg.norm(bevel_prev) + np.linalg.norm(bevel_next)) / BEVEL_STEP_WIDTH))
        l_prev = np.linalg.norm(bevel_prev)
        l_next = np.linalg.norm(bevel_next)
        for i in range(int(bevel_nsteps)+1):
            # bezier interp
            t = i / bevel_nsteps
            tpt = pt + (1-t)**2 * bevel_prev + t**2 * bevel_next
            tx = output_bl_start[0] + cum_lens[k+1] - (1-t)**2 * l_prev + t**2 * l_next
            tnormal = (1-t) * bl_seg_normals[k] + t * bl_seg_normals[k+1]
            tnormal /= np.linalg.norm(tnormal)
            source_points = [_as_int_tuple(tpt + envelope_dy[0]*tnormal), _as_int_tuple(tpt + envelope_dy[1]*tnormal)]
            target_points = [(int(tx), 0), (int(tx), output_shape[0])]
            # avoid duplicate points leading to singularities
            if source_points[0] == source_envelope[-2] or source_points[1] == source_envelope[-1] or target_points[0] == target_envelope[-2]:
                continue
            source_envelope += source_points
            target_envelope += target_points

    end_point = baseline[-1] + diff_bl_normed[-1]*(output_shape[1]-cum_lens[-1]-output_bl_start[0])
    source_envelope += [
        end_point + envelope_dy[0]*bl_seg_normals[-1],
        end_point + envelope_dy[1]*bl_seg_normals[-1],
    ]
    target_envelope += [
        (output_shape[1], 0),
        (output_shape[1], output_shape[0])
    ]
    return source_envelope, target_envelope

def make_polygonal_mask(polygon: np.ndarray, shape: Tuple[int, int]) -> Image.Image:
    """
    Creates a mask from a polygon.

    Args:
        polygon: A polygon as a list of points.
        shape: The shape of the mask to create.

    Returns:
        A PIL.Image.Image instance containing the mask.
    """
    mask = Image.new('L', shape, 0)
    ImageDraw.Draw(mask).polygon([tuple(p) for p in polygon.astype(int).tolist()], fill=255, width=2)
    return mask


def apply_polygonal_mask(img: Image.Image, polygon: np.ndarray, cval=0) -> Image.Image:
    """
    Extract the polygonal mask of an image.
    """
    mask = make_polygonal_mask(polygon, img.size)
    out = Image.new(img.mode, (img.width, img.height), cval)
    out.paste(img, mask=mask)
    return out

def extract_polygons(im: Image.Image, bounds: 'kraken.containers.Segmentation') -> Iterator[Tuple[Image.Image, Union['kraken.containers.BoundingBox', 'kraken.containers.Baseline']]]:
=======
def extract_polygons(im: Image.Image, bounds: 'Segmentation') -> Image.Image:
>>>>>>> 4fdd9854
    """
    Yields the subimages of image im defined in the list of bounding polygons
    with baselines preserving order.

    Args:
        im: Input image
        bounds: A Segmentation class containing a bounding box or baseline
                segmentation.

    Yields:
        The extracted subimage
    """
    if bounds.type == 'baselines':
        # select proper interpolation scheme depending on shape
        if im.mode == '1':
            order = 0
            im = im.convert('L')
        else:
            order = 1
        im = np.array(im)

        for line in bounds.lines:
            if line.boundary is None:
                raise KrakenInputException('No boundary given for line')
            pl = np.array(line.boundary)
            baseline = np.array(line.baseline)
            c_min, c_max = int(pl[:, 0].min()), int(pl[:, 0].max())
            r_min, r_max = int(pl[:, 1].min()), int(pl[:, 1].max())

            if (pl < 0).any() or (pl.max(axis=0)[::-1] >= im.shape[:2]).any():
                raise KrakenInputException('Line polygon outside of image bounds')
            if (baseline < 0).any() or (baseline.max(axis=0)[::-1] >= im.shape[:2]).any():
                raise KrakenInputException('Baseline outside of image bounds')

            # fast path for straight baselines requiring only rotation
            if len(baseline) == 2:
                baseline = baseline.astype(float)
                # calculate direction vector
                lengths = np.linalg.norm(np.diff(baseline.T), axis=0)
                p_dir = np.mean(np.diff(baseline.T) * lengths/lengths.sum(), axis=1)
                p_dir = (p_dir.T / np.sqrt(np.sum(p_dir**2, axis=-1)))
                angle = np.arctan2(p_dir[1], p_dir[0])
                # crop out bounding box
                patch = im.crop((c_min, r_min, c_max+1, r_max+1))
                offset_polygon = pl - (c_min, r_min)
<<<<<<< HEAD
                patch = apply_polygonal_mask(patch, offset_polygon, cval=0)
=======
                r, c = draw.polygon(offset_polygon[:, 1], offset_polygon[:, 0])
                mask = np.zeros(patch.shape[:2], dtype=bool)
                mask[r, c] = True
                patch[np.invert(mask)] = 0
>>>>>>> 4fdd9854
                extrema = offset_polygon[(0, -1), :]
                tform, i = _rotate(patch, angle, center=extrema[0], scale=1.0, cval=0, order=order)
            # normal slow path with piecewise affine transformation
            else:
                if len(pl) > 50:
                    pl = approximate_polygon(pl, 2)
                full_polygon = subdivide_polygon(pl, preserve_ends=True)

                # baseline segment vectors
                diff_bl = np.diff(baseline, axis=0)
                diff_bl_norms = np.linalg.norm(diff_bl, axis=1)
                diff_bl_normed = diff_bl / diff_bl_norms[:, None]

                l_poly = len(full_polygon)
                cum_lens = np.cumsum([0] + np.linalg.norm(diff_bl, axis=1).tolist())

                # calculate baseline destination points :
                bl_dst_pts = baseline[0] + np.dstack((cum_lens, np.zeros_like(cum_lens)))[0]

                # calculate bounding polygon destination points :
                # difference between baselines and polygon
                # diff[k, p] = baseline[k] - polygon[p]
                poly_bl_diff = full_polygon[None, :] - baseline[:-1, None]
                # local x coordinates of polygon points on baseline segments
                # x[k, p] = (baseline[k] - polygon[p]) . (baseline[k+1] - baseline[k]) / |baseline[k+1] - baseline[k]|
                poly_bl_x = np.einsum('kpm,km->kp', poly_bl_diff, diff_bl_normed)
                # distance to baseline segments
                poly_bl_segdist = np.maximum(-poly_bl_x, poly_bl_x - diff_bl_norms[:, None])
                # closest baseline segment index
                poly_closest_bl = np.argmin((poly_bl_segdist), axis=0)
                poly_bl_x = poly_bl_x[poly_closest_bl, np.arange(l_poly)]
                poly_bl_diff = poly_bl_diff[poly_closest_bl, np.arange(l_poly)]
                # signed distance between polygon points and baseline segments (to get y coordinates)
                poly_bl_y = np.cross(diff_bl_normed[poly_closest_bl], poly_bl_diff)
                # final destination points
                pol_dst_pts = np.array(
                    [cum_lens[poly_closest_bl] + poly_bl_x, poly_bl_y]
                ).T + baseline[:1]

                # extract bounding box patch
                c_dst_min, c_dst_max = int(pol_dst_pts[:, 0].min()), int(pol_dst_pts[:, 0].max())
                r_dst_min, r_dst_max = int(pol_dst_pts[:, 1].min()), int(pol_dst_pts[:, 1].max())
                output_shape = np.around((r_dst_max - r_dst_min + 1, c_dst_max - c_dst_min + 1))
                patch = im.crop((c_min, r_min, c_max+1, r_max+1))
                # offset src points by patch shape
                offset_polygon = full_polygon - (c_min, r_min)
                offset_baseline = baseline - (c_min, r_min)
                # offset dst point by dst polygon shape
                offset_bl_dst_pts = bl_dst_pts - (c_dst_min, r_dst_min)
                # mask out points outside bounding polygon
<<<<<<< HEAD
                patch = apply_polygonal_mask(patch, offset_polygon, cval=0)

                # estimate piecewise transform by beveling angles
                source_envelope, target_envelope = _bevelled_warping_envelope(offset_baseline, offset_bl_dst_pts[0], output_shape)
                # mesh for PIL, as (box, quad) tuples : box is (NW, SE) and quad is (NW, SW, SE, NE)
                deform_mesh = [
                    (
                        (*target_envelope[i], *target_envelope[i+3]),
                        (*source_envelope[i], *source_envelope[i+1], *source_envelope[i+3], *source_envelope[i+2])
                    )
                    for i in range(0, len(source_envelope)-3, 2)
                ]
                # warp
                resample = {0: Image.NEAREST, 1: Image.BILINEAR, 2: Image.BICUBIC, 3: Image.BICUBIC}.get(order, Image.NEAREST)
                i = patch.transform((output_shape[1], output_shape[0]), Image.MESH, data=deform_mesh, resample=resample)
=======
                mask = np.zeros(patch.shape[:2], dtype=bool)
                r, c = draw.polygon(offset_polygon[:, 1], offset_polygon[:, 0])
                mask[r, c] = True
                patch[np.invert(mask)] = 0
                # estimate piecewise transform
                src_points = np.concatenate((offset_baseline, offset_polygon))
                dst_points = np.concatenate((offset_bl_dst_pts, offset_pol_dst_pts))
                tform = PiecewiseAffineTransform()
                tform.estimate(src_points, dst_points)
                o = warp(patch, tform.inverse, output_shape=output_shape, preserve_range=True, order=order)
                i = Image.fromarray(o.astype('uint8'))
>>>>>>> 4fdd9854
            yield i.crop(i.getbbox()), line
    else:
        if bounds.text_direction.startswith('vertical'):
            angle = 90
        else:
            angle = 0
        for line in bounds.lines:
            box = line.bbox
            if isinstance(box, tuple):
                box = list(box)
            if (box < [0, 0, 0, 0] or box[::2] >= [im.size[0], im.size[0]] or
                    box[1::2] >= [im.size[1], im.size[1]]):
                logger.error('bbox {} is outside of image bounds {}'.format(box, im.size))
                raise KrakenInputException('Line outside of image bounds')
            yield im.crop(box).rotate(angle, expand=True), box<|MERGE_RESOLUTION|>--- conflicted
+++ resolved
@@ -18,26 +18,16 @@
 import logging
 from collections import defaultdict
 from typing import (TYPE_CHECKING, Dict, List, Literal, Optional, Sequence,
-                    Tuple, Union)
+                    Tuple, Union, TypeVar, Any, Iterator)
 
 import numpy as np
 import shapely.geometry as geom
 import torch
 import torch.nn.functional as F
-<<<<<<< HEAD
-
-from collections import defaultdict
-
 from PIL import Image, ImageDraw
-
-from scipy.ndimage import maximum_filter, binary_erosion, affine_transform
-from scipy.ndimage import distance_transform_cdt
-=======
-from PIL import Image
 from scipy.ndimage import (binary_erosion, distance_transform_cdt,
-                           gaussian_filter, maximum_filter)
+                           gaussian_filter, maximum_filter, affine_transform)
 from scipy.signal import convolve2d
->>>>>>> 4fdd9854
 from scipy.spatial.distance import pdist, squareform
 from shapely.ops import nearest_points, unary_union
 from shapely.validation import explain_validity
@@ -47,20 +37,14 @@
 from skimage.measure import (approximate_polygon, label, regionprops,
                              subdivide_polygon)
 from skimage.morphology import skeletonize
-<<<<<<< HEAD
-from skimage.transform import PiecewiseAffineTransform, SimilarityTransform, AffineTransform, warp
-
-from typing import List, Tuple, Union, Dict, Any, Sequence, Optional, Literal, TypeVar, Iterator
-=======
 from skimage.transform import (AffineTransform, PiecewiseAffineTransform,
-                               SimilarityTransform, warp)
->>>>>>> 4fdd9854
+                               warp)
 
 from kraken.lib import default_specs
 from kraken.lib.exceptions import KrakenInputException
 
 if TYPE_CHECKING:
-    from kraken.containers import Segmentation
+    from kraken.containers import Segmentation, BBoxLine, BaselineLine
     from kraken.lib.vgsl import TorchVGSLModel
 
 logger = logging.getLogger('kraken')
@@ -389,7 +373,6 @@
 def _rotate(image: _T_pil_or_np, angle: float, center: Any, scale: float, cval=0, order:int=0) -> Tuple[AffineTransform, _T_pil_or_np]:
     """
     Rotate an image at an angle with optional scaling
-
     Args:
         image (PIL.Image.Image or (H, W, C) np.ndarray): Input image
         angle (float): Angle in radians
@@ -397,10 +380,8 @@
         scale (float): x-Axis scaling factor
         cval (int): Padding value
         order (int): Interpolation order
-
     Returns:
         A tuple containing the transformation matrix and the rotated image.
-
     Note: this function is much faster applied on PIL images than on numpy ndarrays.
     """
     if isinstance(image, Image.Image):
@@ -442,7 +423,6 @@
     # scipy expects a 3x3 *linear* matrix (to include channel axis), we don't want the channel axis to be modified
     pdata[:2, 2] = 0
     return tform, affine_transform(image, pdata, offset=(*offset, 0), output_shape=(*output_shape, image.shape[2]), cval=cval, order=order)
-
 
 def line_regions(line, regions):
     """
@@ -1060,8 +1040,6 @@
     o.extend(np.int_(np.roll(points[1], 2)).reshape(-1, 2).tolist())
     return tuple(o)
 
-
-<<<<<<< HEAD
 def _bevelled_warping_envelope(baseline: np.ndarray, output_bl_start: Tuple[float, float], output_shape: Tuple[int, int]) -> Tuple[List[Tuple[int, int]], List[Tuple[int, int]]]:
     """
     Calculates the source and target envelope for a piecewise affine transform
@@ -1138,8 +1116,7 @@
     ImageDraw.Draw(mask).polygon([tuple(p) for p in polygon.astype(int).tolist()], fill=255, width=2)
     return mask
 
-
-def apply_polygonal_mask(img: Image.Image, polygon: np.ndarray, cval=0) -> Image.Image:
+def apply_polygonal_mask(img: Image.Image, polygon: np.ndarray, cval: int=0) -> Image.Image:
     """
     Extract the polygonal mask of an image.
     """
@@ -1148,10 +1125,14 @@
     out.paste(img, mask=mask)
     return out
 
-def extract_polygons(im: Image.Image, bounds: 'kraken.containers.Segmentation') -> Iterator[Tuple[Image.Image, Union['kraken.containers.BoundingBox', 'kraken.containers.Baseline']]]:
-=======
-def extract_polygons(im: Image.Image, bounds: 'Segmentation') -> Image.Image:
->>>>>>> 4fdd9854
+def extract_polygons(
+    im: Image.Image, bounds: "Segmentation", legacy: bool=False
+) -> Iterator[
+    Tuple[
+        Image.Image,
+        Union["BBoxLine", "BaselineLine"],
+    ]
+]:
     """
     Yields the subimages of image im defined in the list of bounding polygons
     with baselines preserving order.
@@ -1160,9 +1141,10 @@
         im: Input image
         bounds: A Segmentation class containing a bounding box or baseline
                 segmentation.
+        legacy: Use the old, slow, and deprecated path
 
     Yields:
-        The extracted subimage
+        The extracted subimage, and the corresponding bounding box or baseline
     """
     if bounds.type == 'baselines':
         # select proper interpolation scheme depending on shape
@@ -1186,104 +1168,162 @@
             if (baseline < 0).any() or (baseline.max(axis=0)[::-1] >= im.shape[:2]).any():
                 raise KrakenInputException('Baseline outside of image bounds')
 
-            # fast path for straight baselines requiring only rotation
-            if len(baseline) == 2:
-                baseline = baseline.astype(float)
-                # calculate direction vector
-                lengths = np.linalg.norm(np.diff(baseline.T), axis=0)
-                p_dir = np.mean(np.diff(baseline.T) * lengths/lengths.sum(), axis=1)
-                p_dir = (p_dir.T / np.sqrt(np.sum(p_dir**2, axis=-1)))
-                angle = np.arctan2(p_dir[1], p_dir[0])
-                # crop out bounding box
-                patch = im.crop((c_min, r_min, c_max+1, r_max+1))
-                offset_polygon = pl - (c_min, r_min)
-<<<<<<< HEAD
-                patch = apply_polygonal_mask(patch, offset_polygon, cval=0)
-=======
-                r, c = draw.polygon(offset_polygon[:, 1], offset_polygon[:, 0])
-                mask = np.zeros(patch.shape[:2], dtype=bool)
-                mask[r, c] = True
-                patch[np.invert(mask)] = 0
->>>>>>> 4fdd9854
-                extrema = offset_polygon[(0, -1), :]
-                tform, i = _rotate(patch, angle, center=extrema[0], scale=1.0, cval=0, order=order)
-            # normal slow path with piecewise affine transformation
-            else:
-                if len(pl) > 50:
-                    pl = approximate_polygon(pl, 2)
-                full_polygon = subdivide_polygon(pl, preserve_ends=True)
-
-                # baseline segment vectors
-                diff_bl = np.diff(baseline, axis=0)
-                diff_bl_norms = np.linalg.norm(diff_bl, axis=1)
-                diff_bl_normed = diff_bl / diff_bl_norms[:, None]
-
-                l_poly = len(full_polygon)
-                cum_lens = np.cumsum([0] + np.linalg.norm(diff_bl, axis=1).tolist())
-
-                # calculate baseline destination points :
-                bl_dst_pts = baseline[0] + np.dstack((cum_lens, np.zeros_like(cum_lens)))[0]
-
-                # calculate bounding polygon destination points :
-                # difference between baselines and polygon
-                # diff[k, p] = baseline[k] - polygon[p]
-                poly_bl_diff = full_polygon[None, :] - baseline[:-1, None]
-                # local x coordinates of polygon points on baseline segments
-                # x[k, p] = (baseline[k] - polygon[p]) . (baseline[k+1] - baseline[k]) / |baseline[k+1] - baseline[k]|
-                poly_bl_x = np.einsum('kpm,km->kp', poly_bl_diff, diff_bl_normed)
-                # distance to baseline segments
-                poly_bl_segdist = np.maximum(-poly_bl_x, poly_bl_x - diff_bl_norms[:, None])
-                # closest baseline segment index
-                poly_closest_bl = np.argmin((poly_bl_segdist), axis=0)
-                poly_bl_x = poly_bl_x[poly_closest_bl, np.arange(l_poly)]
-                poly_bl_diff = poly_bl_diff[poly_closest_bl, np.arange(l_poly)]
-                # signed distance between polygon points and baseline segments (to get y coordinates)
-                poly_bl_y = np.cross(diff_bl_normed[poly_closest_bl], poly_bl_diff)
-                # final destination points
-                pol_dst_pts = np.array(
-                    [cum_lens[poly_closest_bl] + poly_bl_x, poly_bl_y]
-                ).T + baseline[:1]
-
-                # extract bounding box patch
-                c_dst_min, c_dst_max = int(pol_dst_pts[:, 0].min()), int(pol_dst_pts[:, 0].max())
-                r_dst_min, r_dst_max = int(pol_dst_pts[:, 1].min()), int(pol_dst_pts[:, 1].max())
-                output_shape = np.around((r_dst_max - r_dst_min + 1, c_dst_max - c_dst_min + 1))
-                patch = im.crop((c_min, r_min, c_max+1, r_max+1))
-                # offset src points by patch shape
-                offset_polygon = full_polygon - (c_min, r_min)
-                offset_baseline = baseline - (c_min, r_min)
-                # offset dst point by dst polygon shape
-                offset_bl_dst_pts = bl_dst_pts - (c_dst_min, r_dst_min)
-                # mask out points outside bounding polygon
-<<<<<<< HEAD
-                patch = apply_polygonal_mask(patch, offset_polygon, cval=0)
-
-                # estimate piecewise transform by beveling angles
-                source_envelope, target_envelope = _bevelled_warping_envelope(offset_baseline, offset_bl_dst_pts[0], output_shape)
-                # mesh for PIL, as (box, quad) tuples : box is (NW, SE) and quad is (NW, SW, SE, NE)
-                deform_mesh = [
-                    (
-                        (*target_envelope[i], *target_envelope[i+3]),
-                        (*source_envelope[i], *source_envelope[i+1], *source_envelope[i+3], *source_envelope[i+2])
-                    )
-                    for i in range(0, len(source_envelope)-3, 2)
-                ]
-                # warp
-                resample = {0: Image.NEAREST, 1: Image.BILINEAR, 2: Image.BICUBIC, 3: Image.BICUBIC}.get(order, Image.NEAREST)
-                i = patch.transform((output_shape[1], output_shape[0]), Image.MESH, data=deform_mesh, resample=resample)
-=======
-                mask = np.zeros(patch.shape[:2], dtype=bool)
-                r, c = draw.polygon(offset_polygon[:, 1], offset_polygon[:, 0])
-                mask[r, c] = True
-                patch[np.invert(mask)] = 0
-                # estimate piecewise transform
-                src_points = np.concatenate((offset_baseline, offset_polygon))
-                dst_points = np.concatenate((offset_bl_dst_pts, offset_pol_dst_pts))
-                tform = PiecewiseAffineTransform()
-                tform.estimate(src_points, dst_points)
-                o = warp(patch, tform.inverse, output_shape=output_shape, preserve_range=True, order=order)
-                i = Image.fromarray(o.astype('uint8'))
->>>>>>> 4fdd9854
+            if legacy:
+                # Old, slow, and deprecated path
+                # fast path for straight baselines requiring only rotation
+                if len(baseline) == 2:
+                    baseline = baseline.astype(float)
+                    # calculate direction vector
+                    lengths = np.linalg.norm(np.diff(baseline.T), axis=0)
+                    p_dir = np.mean(np.diff(baseline.T) * lengths/lengths.sum(), axis=1)
+                    p_dir = (p_dir.T / np.sqrt(np.sum(p_dir**2, axis=-1)))
+                    angle = np.arctan2(p_dir[1], p_dir[0])
+                    patch = im[r_min:r_max+1, c_min:c_max+1].copy()
+                    offset_polygon = pl - (c_min, r_min)
+                    r, c = draw.polygon(offset_polygon[:, 1], offset_polygon[:, 0])
+                    mask = np.zeros(patch.shape[:2], dtype=bool)
+                    mask[r, c] = True
+                    patch[np.invert(mask)] = 0
+                    extrema = offset_polygon[(0, -1), :]
+                    # scale line image to max 600 pixel width
+                    tform, rotated_patch = _rotate(patch, angle, center=extrema[0], scale=1.0, cval=0)
+                    i = Image.fromarray(rotated_patch.astype('uint8'))
+                # normal slow path with piecewise affine transformation
+                else:
+                    if len(pl) > 50:
+                        pl = approximate_polygon(pl, 2)
+                    full_polygon = subdivide_polygon(pl, preserve_ends=True)
+                    pl = geom.MultiPoint(full_polygon)
+
+                    bl = zip(baseline[:-1:], baseline[1::])
+                    bl = [geom.LineString(x) for x in bl]
+                    cum_lens = np.cumsum([0] + [line.length for line in bl])
+                    # distance of intercept from start point and number of line segment
+                    control_pts = []
+                    for point in pl.geoms:
+                        npoint = np.array(point.coords)[0]
+                        line_idx, dist, intercept = min(((idx, line.project(point),
+                                                        np.array(line.interpolate(line.project(point)).coords)) for idx, line in enumerate(bl)),
+                                                        key=lambda x: np.linalg.norm(npoint-x[2]))
+                        # absolute distance from start of line
+                        line_dist = cum_lens[line_idx] + dist
+                        intercept = np.array(intercept)
+                        # side of line the point is at
+                        side = np.linalg.det(np.array([[baseline[line_idx+1][0]-baseline[line_idx][0],
+                                                        npoint[0]-baseline[line_idx][0]],
+                                                    [baseline[line_idx+1][1]-baseline[line_idx][1],
+                                                        npoint[1]-baseline[line_idx][1]]]))
+                        side = np.sign(side)
+                        # signed perpendicular distance from the rectified distance
+                        per_dist = side * np.linalg.norm(npoint-intercept)
+                        control_pts.append((line_dist, per_dist))
+                    # calculate baseline destination points
+                    bl_dst_pts = baseline[0] + np.dstack((cum_lens, np.zeros_like(cum_lens)))[0]
+                    # calculate bounding polygon destination points
+                    pol_dst_pts = np.array([baseline[0] + (line_dist, per_dist) for line_dist, per_dist in control_pts])
+                    # extract bounding box patch
+                    c_dst_min, c_dst_max = int(pol_dst_pts[:, 0].min()), int(pol_dst_pts[:, 0].max())
+                    r_dst_min, r_dst_max = int(pol_dst_pts[:, 1].min()), int(pol_dst_pts[:, 1].max())
+                    output_shape = np.around((r_dst_max - r_dst_min + 1, c_dst_max - c_dst_min + 1))
+                    patch = im[r_min:r_max+1, c_min:c_max+1].copy()
+                    # offset src points by patch shape
+                    offset_polygon = full_polygon - (c_min, r_min)
+                    offset_baseline = baseline - (c_min, r_min)
+                    # offset dst point by dst polygon shape
+                    offset_bl_dst_pts = bl_dst_pts - (c_dst_min, r_dst_min)
+                    offset_pol_dst_pts = pol_dst_pts - (c_dst_min, r_dst_min)
+                    # mask out points outside bounding polygon
+                    mask = np.zeros(patch.shape[:2], dtype=bool)
+                    r, c = draw.polygon(offset_polygon[:, 1], offset_polygon[:, 0])
+                    mask[r, c] = True
+                    patch[np.invert(mask)] = 0
+                    # estimate piecewise transform
+                    src_points = np.concatenate((offset_baseline, offset_polygon))
+                    dst_points = np.concatenate((offset_bl_dst_pts, offset_pol_dst_pts))
+                    tform = PiecewiseAffineTransform()
+                    tform.estimate(src_points, dst_points)
+                    o = warp(patch, tform.inverse, output_shape=output_shape, preserve_range=True, order=order)
+                    i = Image.fromarray(o.astype('uint8'))
+
+            else: # if not legacy
+                # new, fast, and efficient path
+                # fast path for straight baselines requiring only rotation
+                if len(baseline) == 2:
+                    baseline = baseline.astype(float)
+                    # calculate direction vector
+                    lengths = np.linalg.norm(np.diff(baseline.T), axis=0)
+                    p_dir = np.mean(np.diff(baseline.T) * lengths/lengths.sum(), axis=1)
+                    p_dir = (p_dir.T / np.sqrt(np.sum(p_dir**2, axis=-1)))
+                    angle = np.arctan2(p_dir[1], p_dir[0])
+                    # crop out bounding box
+                    patch = im.crop((c_min, r_min, c_max+1, r_max+1))
+                    offset_polygon = pl - (c_min, r_min)
+                    patch = apply_polygonal_mask(patch, offset_polygon, cval=0)
+                    extrema = offset_polygon[(0, -1), :]
+                    tform, i = _rotate(patch, angle, center=extrema[0], scale=1.0, cval=0, order=order)
+                # normal slow path with piecewise affine transformation
+                else:
+                    if len(pl) > 50:
+                        pl = approximate_polygon(pl, 2)
+                    full_polygon = subdivide_polygon(pl, preserve_ends=True)
+
+                    # baseline segment vectors
+                    diff_bl = np.diff(baseline, axis=0)
+                    diff_bl_norms = np.linalg.norm(diff_bl, axis=1)
+                    diff_bl_normed = diff_bl / diff_bl_norms[:, None]
+
+                    l_poly = len(full_polygon)
+                    cum_lens = np.cumsum([0] + np.linalg.norm(diff_bl, axis=1).tolist())
+
+                    # calculate baseline destination points :
+                    bl_dst_pts = baseline[0] + np.dstack((cum_lens, np.zeros_like(cum_lens)))[0]
+
+                    # calculate bounding polygon destination points :
+                    # diff[k, p] = baseline[k] - polygon[p]
+                    poly_bl_diff = full_polygon[None, :] - baseline[:-1, None]
+                    # local x coordinates of polygon points on baseline segments
+                    # x[k, p] = (baseline[k] - polygon[p]) . (baseline[k+1] - baseline[k]) / |baseline[k+1] - baseline[k]|
+                    poly_bl_x = np.einsum('kpm,km->kp', poly_bl_diff, diff_bl_normed)
+                    # distance to baseline segments
+                    poly_bl_segdist = np.maximum(-poly_bl_x, poly_bl_x - diff_bl_norms[:, None])
+                    # closest baseline segment index
+                    poly_closest_bl = np.argmin((poly_bl_segdist), axis=0)
+                    poly_bl_x = poly_bl_x[poly_closest_bl, np.arange(l_poly)]
+                    poly_bl_diff = poly_bl_diff[poly_closest_bl, np.arange(l_poly)]
+                    # signed distance between polygon points and baseline segments (to get y coordinates)
+                    poly_bl_y = np.cross(diff_bl_normed[poly_closest_bl], poly_bl_diff)
+                    # final destination points
+                    pol_dst_pts = np.array(
+                        [cum_lens[poly_closest_bl] + poly_bl_x, poly_bl_y]
+                    ).T + baseline[:1]
+
+                    # extract bounding box patch
+                    c_dst_min, c_dst_max = int(pol_dst_pts[:, 0].min()), int(pol_dst_pts[:, 0].max())
+                    r_dst_min, r_dst_max = int(pol_dst_pts[:, 1].min()), int(pol_dst_pts[:, 1].max())
+                    output_shape = np.around((r_dst_max - r_dst_min + 1, c_dst_max - c_dst_min + 1))
+                    patch = im.crop((c_min, r_min, c_max+1, r_max+1))
+                    # offset src points by patch shape
+                    offset_polygon = full_polygon - (c_min, r_min)
+                    offset_baseline = baseline - (c_min, r_min)
+                    # offset dst point by dst polygon shape
+                    offset_bl_dst_pts = bl_dst_pts - (c_dst_min, r_dst_min)
+                    # mask out points outside bounding polygon
+                    patch = apply_polygonal_mask(patch, offset_polygon, cval=0)
+
+                    # estimate piecewise transform by beveling angles
+                    source_envelope, target_envelope = _bevelled_warping_envelope(offset_baseline, offset_bl_dst_pts[0], output_shape)
+                    # mesh for PIL, as (box, quad) tuples : box is (NW, SE) and quad is (NW, SW, SE, NE)
+                    deform_mesh = [
+                        (
+                            (*target_envelope[i], *target_envelope[i+3]),
+                            (*source_envelope[i], *source_envelope[i+1], *source_envelope[i+3], *source_envelope[i+2])
+                        )
+                        for i in range(0, len(source_envelope)-3, 2)
+                    ]
+                    # warp
+                    resample = {0: Image.NEAREST, 1: Image.BILINEAR, 2: Image.BICUBIC, 3: Image.BICUBIC}.get(order, Image.NEAREST)
+                    i = patch.transform((output_shape[1], output_shape[0]), Image.MESH, data=deform_mesh, resample=resample)
+
             yield i.crop(i.getbbox()), line
     else:
         if bounds.text_direction.startswith('vertical'):
