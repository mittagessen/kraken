#
# Copyright 2015 Benjamin Kiessling
#
# Licensed under the Apache License, Version 2.0 (the "License");
# you may not use this file except in compliance with the License.
# You may obtain a copy of the License at
#
# http://www.apache.org/licenses/LICENSE-2.0
#
# Unless required by applicable law or agreed to in writing, software
# distributed under the License is distributed on an "AS IS" BASIS,
# WITHOUT WARRANTIES OR CONDITIONS OF ANY KIND, either express
# or implied. See the License for the specific language governing
# permissions and limitations under the License.
"""
Arrow IPC format dataset builders.
"""
__all__ = ['build_binary_dataset']

import io
import json
import numpy as np
import pyarrow as pa
import tempfile

from PIL import Image, UnidentifiedImageError
from functools import partial
from collections import Counter
from typing import Optional, List, Union, Callable, Tuple, Dict
from multiprocessing import Pool
from kraken.lib import functional_im_transforms as F_t
from kraken.lib.segmentation import extract_polygons, Segmentation
from kraken.lib.xml import XMLPage
from kraken.lib.util import is_bitonal, make_printable
from kraken.lib.exceptions import KrakenInputException
from os import extsep, PathLike

import logging

logger = logging.getLogger(__name__)


def _extract_line(xml_record, skip_empty_lines: bool = True):
    lines = []
    try:
        im = Image.open(xml_record.imagename)
    except (FileNotFoundError, UnidentifiedImageError):
        return lines, None, None
    if is_bitonal(im):
        im = im.convert('1')
    recs = xml_record.lines.values()
    for idx, rec in enumerate(recs):
        seg = Segmentation(text_direction='horizontal-lr',
                           imagename=xml_record.imagename,
                           type=xml_record.type,
                           lines=[rec],
                           regions=None,
                           script_detection=False,
                           line_orders=None)
        try:
<<<<<<< HEAD
            line_im, line = next(extract_polygons(im, seg))
        except KrakenInputException:
            logger.warning(f'Invalid line {idx} in {im.filename}')
=======
            line_im, line = next(extract_polygons(im, {**xml_record, seg_key: [rec]}))
        except KrakenInputException as e:
            logger.warning(f'Invalid line {idx} in {im.filename}: {e}')
>>>>>>> a0c39572
            continue
        except Exception as e:
            logger.warning(f'Unexpected exception {e} from line {idx} in {im.filename}')
            continue
        if not line.text and skip_empty_lines:
            continue
        fp = io.BytesIO()
        line_im.save(fp, format='png')
        lines.append({'text': line.text, 'im': fp.getvalue()})
    return lines, im.mode


def _extract_path_line(xml_record, skip_empty_lines: bool = True):
    try:
        im = Image.open(xml_record['image'])
    except (FileNotFoundError, UnidentifiedImageError):
        return [], None, None
    if not xml_record['lines'][0]['text'] and skip_empty_lines:
        return [], None, None
    if is_bitonal(im):
        im = im.convert('1')
    fp = io.BytesIO()
    im.save(fp, format='png')
    line = {'text': xml_record['lines'][0]['text'], 'im': fp.getvalue()}
    return [line], im.mode


def parse_path(path: Union[str, PathLike],
               suffix: str = '.gt.txt',
               split=F_t.default_split,
               skip_empty_lines: bool = True):
    with open(F_t.suffix_split(path, split=split, suffix=suffix), 'r', encoding='utf-8') as fp:
        gt = fp.read().strip('\n\r')
        if not gt and skip_empty_lines:
            raise KrakenInputException(f'No text for ground truth line {path}.')

    return {'image': path, 'lines': [{'text': gt}]}


def build_binary_dataset(files: Optional[List[Union[str, PathLike, Dict]]] = None,
                         output_file: Union[str, PathLike] = None,
                         format_type: str = 'xml',
                         num_workers: int = 0,
                         ignore_splits: bool = False,
                         random_split: Optional[Tuple[float, float, float]] = None,
                         force_type: Optional[str] = None,
                         recordbatch_size: int = 100,
                         skip_empty_lines: bool = True,
                         callback: Callable[[int, int], None] = lambda chunk, lines: None) -> None:
    """
    Parses XML files and dumps the baseline-style line images and text into a
    binary dataset.

    Args:
        files: List of XML input files.
        output_file: Path to the output file.
        format_type: One of `xml`, `alto`, `page`, `path`, or None. In `None`
                     mode, the files argument is expected to be a list of
                     dictionaries in the output format of the
                     `kraken.lib.xml.parse_{alto,page,xml}` functions.
        num_workers: Number of workers for parallelized extraction of line
                     images. Set to `0` to disable parallelism.
        ignore_splits: Switch to disable serialization of the explicit
                       train/validation/test splits contained in the source
                       files.
        random_split: Serializes a random split into the dataset with the
                       proportions (train, val, test).
        force_type: Forces a dataset type. Can be `kraken_recognition_baseline`
                    or `kraken_recognition_bbox`.
        recordbatch_size: Minimum number of records per RecordBatch written to
                          the output file. Larger batches require more
                          transient memory but slightly improve reading
                          performance.
        skip_empty_lines: Do not compile empty text lines into the dataset.
        callback: Function called every time a new recordbatch is flushed into
                  the Arrow IPC file.
    """

    logger.info('Parsing XML files')
    extract_fn = partial(_extract_line, skip_empty_lines=skip_empty_lines)
    parse_fn = None
    if format_type in ['xml', 'alto', 'page']:
        parse_fn = XMLPage
    elif format_type == 'path':
        if not ignore_splits:
            logger.warning('ignore_splits is False and format_type is path. Will not serialize splits.')
        parse_fn = partial(parse_path, skip_empty_lines=skip_empty_lines)
        extract_fn = partial(_extract_path_line, skip_empty_lines=skip_empty_lines)
    elif format_type is None:
        pass
    else:
        raise ValueError(f'invalid format {format_type} for parse_(xml,alto,page,path)')

    if force_type and force_type not in ['kraken_recognition_baseline', 'kraken_recognition_bbox']:
        raise ValueError(f'force_type set to invalid value {force_type}')

    docs = []
    if parse_fn:
        for doc in files:
            try:
                data = parse_fn(doc)
            except (FileNotFoundError, KrakenInputException, ValueError):
                logger.warning(f'Invalid input file {doc}')
                continue
            try:
                if format_type in ['xml', 'alto', 'page']:
                    imagename = data.imagename
                else:
                    name_ext = str(data['image']).split(extsep, 1)
                    imagename = name_ext[0] + '.png'
                    data['image'] = imagename
                with open(imagename, 'rb') as fp:
                    Image.open(fp)
            except (FileNotFoundError, UnidentifiedImageError) as e:
                logger.warning(f'Could not open file {e.filename} in {doc}')
                continue
            docs.append(data)
        logger.info(f'Parsed {len(docs)} files.')
    else:
        docs = files.copy()
        logger.info(f'Got {len(docs)} preparsed files.')

    logger.info('Assembling dataset alphabet.')
    alphabet = Counter()
    num_lines = 0
    for doc in docs:
        if format_type in ['xml', 'alto', 'page']:
            lines = doc.lines.values()
        else:
            lines = doc['lines']
        for line in lines:
            num_lines += 1
            alphabet.update(line.text if format_type in ['xml', 'alto', 'page'] else line['text'])

    callback(0, num_lines)

    for k, v in sorted(alphabet.items(), key=lambda x: x[1], reverse=True):
        char = make_printable(k)
        if char == k:
            char = '\t' + char
        logger.info(f'{char}\t{v}')

    if force_type:
        ds_type = force_type
    else:
        ds_type = 'kraken_recognition_baseline' if format_type != 'path' else 'kraken_recognition_bbox'

    metadata = {'lines': {'type': ds_type,
                          'alphabet': alphabet,
                          'text_type': 'raw',
                          'image_type': 'raw',
                          'splits': ['train', 'eval', 'test'],
                          'im_mode': '1',
                          'counts': Counter({'all': 0,
                                             'train': 0,
                                             'validation': 0,
                                             'test': 0
                                             }
                                            ),
                          }
                }

    ty = pa.struct([('text', pa.string()), ('im', pa.binary())])
    schema = pa.schema([('lines', ty), ('train', pa.bool_()), ('validation', pa.bool_()), ('test', pa.bool_())])

    def _make_record_batch(line_cache):
        ar = pa.array(line_cache, type=ty)
        if random_split:
            indices = np.random.choice(4, len(line_cache), p=(0.0,) + random_split)
        else:
            indices = np.zeros(len(line_cache))
        tr_ind = np.zeros(len(line_cache), dtype=bool)
        tr_ind[indices == 1] = True
        val_ind = np.zeros(len(line_cache), dtype=bool)
        val_ind[indices == 2] = True
        test_ind = np.zeros(len(line_cache), dtype=bool)
        test_ind[indices == 3] = True

        train_mask = pa.array(tr_ind)
        val_mask = pa.array(val_ind)
        test_mask = pa.array(test_ind)
        rbatch = pa.RecordBatch.from_arrays([ar, train_mask, val_mask, test_mask], schema=schema)
        return rbatch, (len(line_cache), int(sum(indices == 1)), int(sum(indices == 2)), int(sum(indices == 3)))

    line_cache = []
    logger.info('Writing lines to temporary file.')
    with tempfile.TemporaryDirectory() as tmp_output_dir:
        tmp_file = tmp_output_dir + '/dataset.arrow'
        with pa.OSFile(tmp_file, 'wb') as sink:
            with pa.ipc.new_file(sink, schema) as writer:

                if num_workers and num_workers > 1:
                    logger.info(f'Spinning up processing pool with {num_workers} workers.')
                    with Pool(num_workers) as pool:
                        for page_lines, im_mode in pool.imap_unordered(extract_fn, docs):
                            if page_lines:
                                line_cache.extend(page_lines)
                                # comparison RGB(A) > L > 1
                                if im_mode > metadata['lines']['im_mode']:
                                    metadata['lines']['im_mode'] = im_mode

                            if len(line_cache) >= recordbatch_size:
                                logger.info(f'Flushing {len(line_cache)} lines into {tmp_file}.')
                                rbatch, counts = _make_record_batch(line_cache)
                                metadata['lines']['counts'].update({'all': counts[0],
                                                                    'train': counts[1],
                                                                    'validation': counts[2],
                                                                    'test': counts[3]})
                                writer.write(rbatch)
                                callback(len(line_cache), num_lines)
                                line_cache = []
                else:
                    for page_lines, im_mode in map(extract_fn, docs):
                        if page_lines:
                            line_cache.extend(page_lines)
                            # comparison RGB(A) > L > 1
                            if im_mode > metadata['lines']['im_mode']:
                                metadata['lines']['im_mode'] = im_mode

                        if len(line_cache) >= recordbatch_size:
                            logger.info(f'Flushing {len(line_cache)} lines into {tmp_file}.')
                            rbatch, counts = _make_record_batch(line_cache)
                            metadata['lines']['counts'].update({'all': counts[0],
                                                                'train': counts[1],
                                                                'validation': counts[2],
                                                                'test': counts[3]})
                            writer.write(rbatch)
                            callback(len(line_cache), num_lines)
                            line_cache = []

                if line_cache:
                    logger.info(f'Flushing last {len(line_cache)} lines into {tmp_file}.')
                    rbatch, counts = _make_record_batch(line_cache)
                    metadata['lines']['counts'].update({'all': counts[0],
                                                        'train': counts[1],
                                                        'validation': counts[2],
                                                        'test': counts[3]})
                    writer.write(rbatch)
                    callback(len(line_cache), num_lines)

        logger.info('Dataset metadata')
        logger.info(f"type: {metadata['lines']['type']}\n"
                    f"text_type: {metadata['lines']['text_type']}\n"
                    f"image_type: {metadata['lines']['image_type']}\n"
                    f"splits: {metadata['lines']['splits']}\n"
                    f"im_mode: {metadata['lines']['im_mode']}\n"
                    f"lines: {metadata['lines']['counts']}\n")

        with pa.memory_map(tmp_file, 'rb') as source:
            logger.info(f'Rewriting output ({output_file}) to update metadata.')
            ds = pa.ipc.open_file(source).read_all()
            metadata['lines']['counts'] = dict(metadata['lines']['counts'])
            metadata['lines'] = json.dumps(metadata['lines'])
            schema = schema.with_metadata(metadata)
            with pa.OSFile(output_file, 'wb') as sink:
                with pa.ipc.new_file(sink, schema) as writer:
                    writer.write(ds)<|MERGE_RESOLUTION|>--- conflicted
+++ resolved
@@ -58,15 +58,10 @@
                            script_detection=False,
                            line_orders=None)
         try:
-<<<<<<< HEAD
-            line_im, line = next(extract_polygons(im, seg))
-        except KrakenInputException:
-            logger.warning(f'Invalid line {idx} in {im.filename}')
-=======
             line_im, line = next(extract_polygons(im, {**xml_record, seg_key: [rec]}))
         except KrakenInputException as e:
             logger.warning(f'Invalid line {idx} in {im.filename}: {e}')
->>>>>>> a0c39572
+        main
             continue
         except Exception as e:
             logger.warning(f'Unexpected exception {e} from line {idx} in {im.filename}')
