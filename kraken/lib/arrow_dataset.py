--- conflicted
+++ resolved
@@ -59,15 +59,9 @@
                            script_detection=False,
                            line_orders=None)
         try:
-<<<<<<< HEAD
-            line_im, line = next(extract_polygons(im, {**xml_record, seg_key: [rec]}))
-        except KrakenInputException as e:
-            logger.warning(f'Invalid line {idx} in {im.filename}: {e}')
-=======
             line_im, line = next(extract_polygons(im, seg))
         except KrakenInputException:
             logger.warning(f'Invalid line {idx} in {im.filename}')
->>>>>>> 8a39a9a1
             continue
         except Exception as e:
             logger.warning(f'Unexpected exception {e} from line {idx} in {im.filename}')
