--- conflicted
+++ resolved
@@ -20,13 +20,6 @@
 Command line drivers for recognition functionality.
 """
 from __future__ import absolute_import, division, print_function
-<<<<<<< HEAD
-from future import standard_library
-from future.utils import PY2
-standard_library.install_aliases()
-from builtins import str
-=======
->>>>>>> 6e317852
 
 import os
 import json
@@ -60,12 +53,12 @@
 DEFAULT_MODEL = ['en-default.mlmodel']
 LEGACY_MODEL_DIR = '/usr/local/share/ocropus'
 
-spinner = cycle([u'⣾', u'⣽', u'⣻', u'⢿', u'⡿', u'⣟', u'⣯', u'⣷'])
+spinner = cycle(['⣾', '⣽', '⣻', '⢿', '⡿', '⣟', '⣯', '⣷'])
 
 
 def spin(msg):
     if logger.getEffectiveLevel() >= 30:
-        click.echo(u'\r\033[?25l{}\t{}'.format(msg, next(spinner)), nl=False)
+        click.echo('\r\033[?25l{}\t{}'.format(msg, next(spinner)), nl=False)
 
 def message(msg, **styles):
     if logger.getEffectiveLevel() >= 30:
@@ -81,15 +74,10 @@
         res = binarization.nlbin(im, threshold, zoom, escale, border, perc, range,
                                  low, high)
         res.save(output, format='png')
-<<<<<<< HEAD
-    except:
-        message(u'\u2717', fg='red')
-=======
     except Exception:
-        click.secho(u'\u2717', fg='red')
->>>>>>> 6e317852
+        click.secho('\u2717', fg='red')
         raise
-    message(u'\u2713', fg='green')
+    message('\u2713', fg='green')
 
 
 def segmenter(text_direction, script_detect, allowed_scripts, scale,
@@ -103,19 +91,13 @@
     try:
         res = pageseg.segment(im, text_direction, scale, maxcolseps, black_colseps, no_hlines=remove_hlines)
         if script_detect:
-<<<<<<< HEAD
             res = pageseg.detect_scripts(im, res, valid_scripts=allowed_scripts)
-    except:
-        message(u'\u2717', fg='red')
-=======
-            res = pageseg.detect_scripts(im, res)
     except Exception:
-        click.secho(u'\u2717', fg='red')
->>>>>>> 6e317852
+        click.secho('\u2717', fg='red')
         raise
     with open_file(output, 'w') as fp:
         json.dump(res, fp)
-    message(u'\u2713', fg='green')
+    message('\u2713', fg='green')
 
 
 def recognizer(model, pad, bidi_reordering, script_ignore, base_image, input, output, lines):
@@ -125,21 +107,11 @@
         raise click.BadParameter(str(e))
 
     ctx = click.get_current_context()
-
-<<<<<<< HEAD
-    scripts = None
-
-    st_time = time.time()
-
-    if not lines:
-=======
-    st_time = time.time()
 
     # input may either be output from the segmenter then it is a JSON file or
     # be an image file when running the OCR subcommand alone. might still come
     # from some other subcommand though.
     if not lines and base_image != input:
->>>>>>> 6e317852
         lines = input
     if not lines:
         raise click.UsageError('No line segmentation given. Add one with `-l` or run `segment` first.')
@@ -166,29 +138,23 @@
     for pred in it:
         spin('Processing')
         preds.append(pred)
-    message(u'\b\u2713', fg='green', nl=False)
+    message('\b\u2713', fg='green', nl=False)
     message('\033[?25h\n', nl=False)
 
     ctx = click.get_current_context()
     with open_file(output, 'w', encoding='utf-8') as fp:
-        message(u'Writing recognition results for {}\t'.format(base_image), nl=False)
-        if PY2:
-            output = output.decode('utf-8')
-        logger.info(u'Serializing as {} into {}'.format(ctx.meta['mode'], output))
+        message('Writing recognition results for {}\t'.format(base_image), nl=False)
+        logger.info('Serializing as {} into {}'.format(ctx.meta['mode'], output))
         if ctx.meta['mode'] != 'text':
             fp.write(serialization.serialize(preds, base_image,
-<<<<<<< HEAD
-                     Image.open(base_image).size, ctx.meta['text_direction'],
-                     scripts, ctx.meta['mode']))
-=======
                                              Image.open(base_image).size,
                                              ctx.meta['text_direction'],
+                                             scripts,
                                              ctx.meta['mode']))
->>>>>>> 6e317852
         else:
-            fp.write(u'\n'.join(s.prediction for s in preds))
+            fp.write('\n'.join(s.prediction for s in preds))
         if not ctx.meta['verbose']:
-            message(u'\u2713', fg='green')
+            message('\u2713', fg='green')
 
 
 @click.group(chain=True)
@@ -264,19 +230,13 @@
                    scale, maxcolseps, black_colseps, remove_hlines)
 
 
-<<<<<<< HEAD
 def validate_mm(ctx, param, value):
     model_dict = {'ignore': []}
-=======
-def _validate_mm(ctx, param, value):
-    model_dict = {}
->>>>>>> 6e317852
     if len(value) == 1 and len(value[0].split(':')) == 1:
         model_dict['default'] = value[0]
         return model_dict
     try:
         for m in value:
-<<<<<<< HEAD
             k, v =  m.split(':')
             if v == 'ignore':
                 model_dict['ignore'].append(k)
@@ -285,14 +245,7 @@
     except:
         raise click.BadParameter('Mappings must be in format script:model')
     return model_dict
-=======
-            k, v = m.split(':')
-            model_dict[k] = os.path.expanduser(v)
-    except Exception:
-        raise click.BadParameter('Mappings must be in format script:model')
-    return model_dict
-
->>>>>>> 6e317852
+
 
 @cli.command('ocr')
 @click.pass_context
@@ -308,14 +261,9 @@
               help='Reorder code points to logical order')
 @click.option('-h', '--hocr', 'serializer', help='Switch between hOCR, '
               'ALTO, and plain text output', flag_value='hocr')
-<<<<<<< HEAD
 @click.option('-a', '--alto', 'serialization', flag_value='alto')
 @click.option('-y', '--abbyy', 'serialization', flag_value='abbyyxml')
 @click.option('-t', '--text', 'serialization', flag_value='text', default=True)
-=======
-@click.option('-a', '--alto', 'serializer', flag_value='alto')
-@click.option('-t', '--text', 'serializer', flag_value='text', default=True)
->>>>>>> 6e317852
 @click.option('-d', '--text-direction', default='horizontal-tb',
               type=click.Choice(['horizontal-tb', 'vertical-lr', 'vertical-rl']),
               help='Sets principal text direction in serialization output')
@@ -328,10 +276,7 @@
     # first we try to find the model in the absolue path, then ~/.kraken, then
     # LEGACY_MODEL_DIR
     nm = {}
-<<<<<<< HEAD
     ign_scripts = model.pop('ignore')
-=======
->>>>>>> 6e317852
     for k, v in model.items():
         search = [v,
                   os.path.join(click.get_app_dir(APP_NAME), v),
@@ -347,30 +292,12 @@
         try:
             rnn = models.load_any(location)
             nm[k] = rnn
-<<<<<<< HEAD
-        except:
-            message(u'\u2717', fg='red')
-=======
         except Exception:
-            click.secho(u'\u2717', fg='red')
->>>>>>> 6e317852
+            message('\u2717', fg='red')
             raise
             ctx.exit(1)
-        message(u'\u2713', fg='green')
-
-<<<<<<< HEAD
-        # convert input model to protobuf
-        if conv and rnn.kind == 'pyrnn':
-            name, _ = os.path.splitext(os.path.basename(v))
-            op = os.path.join(click.get_app_dir(APP_NAME), name + u'.pronn')
-            try:
-                os.makedirs(click.get_app_dir(APP_NAME))
-            except OSError:
-                pass
-            models.pyrnn_to_pronn(rnn, op)
-
-=======
->>>>>>> 6e317852
+        message('\u2713', fg='green')
+
     if 'default' in nm:
         nn = defaultdict(lambda: nm['default'])
         nn.update(nm)
@@ -397,29 +324,16 @@
             combining.append(unicodedata.name(char))
         else:
             chars.append(char)
-<<<<<<< HEAD
-    message(u'name: {}\n\n{}\n\n{}\nscripts: {}\nalphabet: {} {}\nlicense: {}\nauthor: {} ({})\n{}'.format(desc['name'],
-                                                                                                 desc['summary'],
-                                                                                                 desc['description'],
-                                                                                                 ' '.join(desc['script']),
-                                                                                                 ''.join(chars),
-                                                                                                 ', '.join(combining),
-                                                                                                 desc['license'],
-                                                                                                 desc['author'],
-                                                                                                 desc['author-email'],
-                                                                                                 desc['url']))
-=======
-    click.echo(u'name: {}\n\n{}\n\n{}\nscripts: {}\nalphabet: {} {}\nlicense: {}\nauthor: {} ({})\n{}'.format(desc['name'],
-                                                                                                              desc['summary'],
-                                                                                                              desc['description'],
-                                                                                                              ' '.join(desc['script']),
-                                                                                                              ''.join(chars),
-                                                                                                              ', '.join(combining),
-                                                                                                              desc['license'],
-                                                                                                              desc['author'],
-                                                                                                              desc['author-email'],
-                                                                                                              desc['url']))
->>>>>>> 6e317852
+    message('name: {}\n\n{}\n\n{}\nscripts: {}\nalphabet: {} {}\nlicense: {}\nauthor: {} ({})\n{}'.format(desc['name'],
+                                                                                                          desc['summary'],
+                                                                                                          desc['description'],
+                                                                                                          ' '.join(desc['script']),
+                                                                                                          ''.join(chars),
+                                                                                                          ', '.join(combining),
+                                                                                                          desc['license'],
+                                                                                                          desc['author'],
+                                                                                                          desc['author-email'],
+                                                                                                          desc['url']))
     ctx.exit(0)
 
 
@@ -430,7 +344,7 @@
     Lists models in the repository.
     """
     model_list = repo.get_listing(partial(spin, 'Retrieving model list'))
-    message(u'\b\u2713', fg='green', nl=False)
+    message('\b\u2713', fg='green', nl=False)
     message('\033[?25h\n', nl=False)
     for m in model_list:
         message('{} ({}) - {}'.format(m, model_list[m]['type'], model_list[m]['summary']))
@@ -451,7 +365,7 @@
 
     repo.get_model(model_id, click.get_app_dir(APP_NAME),
                    partial(spin, 'Retrieving model'))
-    message(u'\b\u2713', fg='green', nl=False)
+    message('\b\u2713', fg='green', nl=False)
     message('\033[?25h\n', nl=False)
     ctx.exit(0)
 
