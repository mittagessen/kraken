--- conflicted
+++ resolved
@@ -39,38 +39,30 @@
 from torch.autograd import Variable
 from torch.utils.data import DataLoader
 
+from kraken.lib import log
 from kraken import rpred
 from kraken import linegen
 from kraken import pageseg
 from kraken import transcribe
 from kraken import binarization
-<<<<<<< HEAD
-from kraken.lib import log
-from kraken.lib import models
+from kraken.lib import models, vgsl
 from kraken.train import GroundTruthContainer, compute_error
-=======
-from kraken.lib import models, vgsl
 from kraken.lib.dataset import GroundTruthDataset, compute_error, generate_input_transforms
->>>>>>> 6e317852
 from kraken.lib.exceptions import KrakenCairoSurfaceException
 from kraken.lib.exceptions import KrakenInputException
 from kraken.lib.util import is_bitonal
 
-<<<<<<< HEAD
-standard_library.install_aliases()
-warnings.simplefilter('ignore', UserWarning)
-
-=======
->>>>>>> 6e317852
 APP_NAME = 'kraken'
 
 logger = logging.getLogger('kraken')
 
-spinner = cycle([u'⣾', u'⣽', u'⣻', u'⢿', u'⡿', u'⣟', u'⣯', u'⣷'])
+spinner = cycle(['⣾', '⣽', '⣻', '⢿', '⡿', '⣟', '⣯', '⣷'])
+
 
 def spin(msg):
     if logger.getEffectiveLevel() >= 30:
-        click.echo(u'\r\033[?25l{}\t{}'.format(msg, next(spinner)), nl=False)
+        click.echo('\r\033[?25l{}\t{}'.format(msg, next(spinner)), nl=False)
+
 
 def message(msg, **styles):
     if logger.getEffectiveLevel() >= 30:
@@ -111,13 +103,8 @@
     """
     Trains a model from image-text pairs.
     """
-<<<<<<< HEAD
-    if load is None:
-        message(u'Training from scratch net yet supported.')
-        ctx.exit(1)
     logger.info(u'Building ground truth set from {} line images'.format(len(ground_truth)))
-    spin(u'Building ground truth set')
-=======
+
     if load and codec:
         raise click.BadOptionUsage('codec', 'codec option is not supported when loading model')
 
@@ -136,76 +123,42 @@
     except KrakenInputException as e:
         raise click.BadOptionUsage(str(e))
 
-    st_time = time.time()
-    if ctx.meta['verbose'] > 0:
-        click.echo(u'[{:2.4f}] Building training data from {} line images'.format(time.time() - st_time, len(ground_truth)))
-    else:
-        spin('Building training set')
->>>>>>> 6e317852
-
     ground_truth = list(ground_truth)
     np.random.shuffle(ground_truth)
     tr_im = ground_truth[:int(len(ground_truth) * partition)]
     te_im = ground_truth[int(len(ground_truth) * partition):]
 
-<<<<<<< HEAD
-    for line in ground_truth:
-        gt_set.add(line, normalization=normalization, reorder=reorder)
-        logger.debug(u'Adding {}'.format(line))
-        spin(u'Building ground truth set')
-    gt_set.repartition(partition)
-=======
     gt_set = GroundTruthDataset(normalization=normalization, reorder=reorder, im_transforms=transforms)
     for im in tr_im:
-        if ctx.meta['verbose'] > 1:
-            click.echo(u'[{:2.4f}] Adding line {} to training set'.format(time.time() - st_time, im))
-        else:
-            spin('Building training set')
+        logger.debug('Adding line {} to training set'.format(im))
+        spin('Building training set')
         gt_set.add(im)
-    if not ctx.meta['verbose'] > 0:
-       click.secho(u'\b\u2713', fg='green', nl=False)
-       click.echo('\033[?25h\n', nl=False)
+    message('\b\u2713', fg='green', nl=False)
+    message('\033[?25h\n', nl=False)
 
     train_loader = DataLoader(gt_set, batch_size=1, shuffle=True)
 
     test_set = GroundTruthDataset(normalization=normalization, reorder=reorder, im_transforms=transforms)
     for im in te_im:
-        if ctx.meta['verbose'] > 1:
-            click.echo(u'[{:2.4f}] Adding line {} to test set'.format(time.time() - st_time, im))
-        else:
-            spin('Building test set')
+        logger.debug('Adding line {} to test set'.format(im))
+        spin('Building test set')
         test_set.add(im)
-    if not ctx.meta['verbose'] > 0:
-       click.secho(u'\b\u2713', fg='green', nl=False)
-       click.echo('\033[?25h\n', nl=False)
-
-    if ctx.meta['verbose'] == 0:
-        click.echo('')
-    if ctx.meta['verbose'] > 0:
-        click.echo(u'[{:2.4f}] Training set {} lines, test set {} lines, alphabet {} symbols'.format(time.time() - st_time, len(gt_set._images), len(test_set._images), len(gt_set.alphabet)))
+    message('\b\u2713', fg='green', nl=False)
+    message('\033[?25h\n', nl=False)
+
+    logger.info('Training set {} lines, test set {} lines, alphabet {} symbols'.format(len(gt_set._images), len(test_set._images), len(gt_set.alphabet)))
     alpha_diff = set(gt_set.alphabet).symmetric_difference(set(test_set.alphabet))
     if alpha_diff:
-        click.echo(u'[{:2.4f}] warning: alphabet mismatch {}'.format(time.time() - st_time, alpha_diff))
-    if ctx.meta['verbose'] > 1:
-        click.echo(u'[{:2.4f}] grapheme\tcount'.format(time.time() - st_time))
-        for k, v in sorted(gt_set.alphabet.items(), key=lambda x: x[1], reverse=True):
-            if unicodedata.combining(k) or k.isspace():
-                k = unicodedata.name(k)
-            else:
-                k = '\t' + k
-            click.echo(u'[{:2.4f}] {}\t{}'.format(time.time() - st_time, k, v))
->>>>>>> 6e317852
-
-    logger.info(u'Training set {} lines, test set {} lines, alphabet {} symbols'.format(len(gt_set.training_set), len(gt_set.test_set), len(gt_set.training_alphabet)))
-    logger.debug(u'grapheme\tcount')
-    for k, v in sorted(gt_set.training_alphabet.items(), key=lambda x : x[1], reverse=True):
+        logger.warn('alphabet mismatch {}'.format(alpha_diff))
+    logger.info('grapheme\tcount')
+    for k, v in sorted(gt_set.alphabet.items(), key=lambda x: x[1], reverse=True):
         if unicodedata.combining(k) or k.isspace():
             k = unicodedata.name(k)
         else:
             k = '\t' + k
-        logger.debug(u'{}\t{}'.format(k, v))
-
-    message(u'\b\u2713', fg='green', nl=False)
+        logger.info(u'{}\t{}'.format(time.time() - st_time, k, v))
+
+    message('\b\u2713', fg='green', nl=False)
     message('\033[?25h\n', nl=False)
 
     if ctx.meta['verbose'] > 1:
@@ -218,45 +171,14 @@
     test_set.training_set = list(zip(test_set._images, test_set._gt))
 
     if load:
-        logger.info(u'Loading existing model from {} '.format(load))
+        logger.info('Loading existing model from {} '.format(load))
         spin('Loading model')
 
-<<<<<<< HEAD
-        rnn = models.ClstmSeqRecognizer(load)
-
-        message(u'\b\u2713', fg='green', nl=False)
-        message('\033[?25h\n', nl=False)
-
-    else:
-        ctx.exit(1)
-
-    logger.info(u'Setting learning rate ({}) and momentum ({}) '.format(lrate, momentum))
-    rnn.setLearningRate(lrate, momentum)
-
-    for trial in xrange(ntrain):
-        line, s = gt_set.sample()
-        res = rnn.trainString(line, s)
-        logger.debug(u'TRU: {1}\n[{0:2.4f}] OUT: {2}'.format(s, res))
-        spin('Training')
-
-        if trial and not trial % savefreq:
-            rnn.save_model('{}_{}'.format(output, trial))
-            logger.info(u'Saving to {}_{}'.format(output, trial))
-
-        if trial and not trial % report:
-            c, e = compute_error(rnn, gt_set.test_set)
-            logger.info(u'Accuracy report ({}) {:0.4f} {} {}'.format(trial, (c-e)/c, c, e))
-=======
         nn = vgsl.TorchVGSLModel.load_model(load)
         gt_set.encode(nn.codec)
-        if not ctx.meta['verbose'] > 0:
-            click.secho(u'\b\u2713', fg='green', nl=False)
-            click.echo('\033[?25h\n', nl=False)
     else:
-        if ctx.meta['verbose'] > 0:
-            click.echo(u'[{:2.4f}] Creating new model {} with {} outputs'.format(time.time() - st_time, spec, gt_set.codec.max_label()+1))
-        else:
-            spin('Initializing model')
+        logger.info('Creating new model {} with {} outputs'.format(spec, gt_set.codec.max_label()+1))
+        spin('Initializing model')
 
         # append output definition to spec
         spec = '[{} O1c{}]'.format(spec[1:-1], gt_set.codec.max_label()+1)
@@ -266,12 +188,10 @@
         # initialize codec
         nn.add_codec(gt_set.codec)
 
-        if not ctx.meta['verbose']:
-            click.secho(u'\b\u2713', fg='green', nl=False)
-            click.echo('\033[?25h\n', nl=False)
-
-    if ctx.meta['verbose'] > 0:
-        click.echo(u'[{:2.4f}] Constructing optimizer (lr: {}, momentum: {})'.format(time.time() - st_time, lrate, momentum))
+    message('\b\u2713', fg='green', nl=False)
+    message('\033[?25h\n', nl=False)
+
+    logger.debug('Constructing {} optimizer (lr: {}, momentum: {})'.format(optimizer, lrate, momentum))
 
     # set mode to trainindg
     nn.train()
@@ -287,17 +207,13 @@
             try:
                 nn.save_model('{}_{}.mlmodel'.format(output, epoch))
             except Exception as e:
-                click.echo('Saving model failed: {}'.format(str(e)))
-            if ctx.meta['verbose'] > 0:
-                click.echo('')
-                click.echo(u'[{:2.4f}] Saving to {}_{}'.format(time.time() - st_time, output, epoch))
+                logger.error('Saving model failed: {}'.format(str(e)))
+            logger.info('Saving to {}_{}'.format(output, epoch))
         if not epoch % report:
             nn.eval()
             c, e = compute_error(rec, test_set.training_set)
             nn.train()
-            if ctx.meta['verbose'] < 3:
-                click.echo('')
-            click.echo(u'[{:2.4f}] Accuracy report ({}) {:0.4f} {} {}'.format(time.time() - st_time, epoch, (c-e)/c, c, e))
+            message('Accuracy report ({}) {:0.4f} {} {}'.format(epoch, (c-e)/c, c, e))
         with click.progressbar(label='epoch {}/{}'.format(epoch, epochs) , length=len(train_loader), show_pos=True) as bar:
             for trial, (input, target) in enumerate(train_loader):
                 input = input.requires_grad_()
@@ -311,7 +227,6 @@
                 loss.backward()
                 optim.step()
                 bar.update(1)
->>>>>>> 6e317852
 
 
 @cli.command('extract')
@@ -341,18 +256,14 @@
     idx = 0
     manifest = []
     for fp in transcriptions:
-        logger.info(u'Reading {}'.format(fp.name))
+        logger.info('Reading {}'.format(fp.name))
         spin('Reading transcription')
         doc = html.parse(fp)
         etree.strip_tags(doc, etree.Comment)
         td = doc.find(".//meta[@itemprop='text_direction']")
-<<<<<<< HEAD
         if td is None:
             td = 'horizontal-lr'
         else:
-=======
-        if td is not None:
->>>>>>> 6e317852
             td = td.attrib['content']
         else:
             td = 'horizontal-tb'
@@ -363,7 +274,7 @@
             fd = BytesIO(base64.b64decode(img.split(',')[1]))
             im = Image.open(fd)
             if not im:
-                logger.info(u'Skipping {} because image not found'.format(fp.name))
+                logger.info('Skipping {} because image not found'.format(fp.name))
                 break
             if binarize:
                 im = binarization.nlbin(im)
@@ -383,10 +294,10 @@
                         else:
                             t.write(text.encode('utf-8'))
                     idx += 1
-    logger.info(u'Extracted {} lines'.format(idx))
+    logger.info('Extracted {} lines'.format(idx))
     with open('{}/manifest.txt'.format(output), 'w') as fp:
         fp.write('\n'.join(manifest))
-    message(u'\b\u2713', fg='green', nl=False)
+    message('\b\u2713', fg='green', nl=False)
     message('\033[?25h\n', nl=False)
 
 
@@ -414,10 +325,10 @@
     ti = transcribe.TranscriptionInterface(font, font_style)
 
     if prefill:
-        logger.info(u'Loading model {}'.format(prefill))
+        logger.info('Loading model {}'.format(prefill))
         spin('Loading RNN')
         prefill = models.load_any(prefill)
-        message(u'\b\u2713', fg='green', nl=False)
+        message('\b\u2713', fg='green', nl=False)
         message('\033[?25h\n', nl=False)
 
     for fp in images:
@@ -426,9 +337,9 @@
         im = Image.open(fp)
         im_bin = im
         if not is_bitonal(im):
-            logger.info(u'Binarizing page')
+            logger.info('Binarizing page')
             im_bin = binarization.nlbin(im)
-        logger.info(u'Segmenting page')
+        logger.info('Segmenting page')
         if bw:
             im = im_bin
         res = pageseg.segment(im_bin, text_direction, scale, maxcolseps, black_colseps)
@@ -436,28 +347,21 @@
             it = rpred.rpred(prefill, im_bin, res)
             preds = []
             for pred in it:
-<<<<<<< HEAD
-                logger.info(u'{}'.format(pred.prediction))
+                logger.info('{}'.format(pred.prediction))
                 spin('Recognizing')
-=======
-                if ctx.meta['verbose'] > 0:
-                    click.echo(u'[{:2.4f}] {}'.format(time.time() - st_time, pred.prediction))
-                else:
-                    spin('Recognizing')
->>>>>>> 6e317852
                 preds.append(pred)
-            message(u'\b\u2713', fg='green', nl=False)
+            message('\b\u2713', fg='green', nl=False)
             message('\033[?25h\n', nl=False)
             ti.add_page(im, res, records=preds)
         else:
             ti.add_page(im, res)
         fp.close()
-    message(u'\b\u2713', fg='green', nl=False)
+    message('\b\u2713', fg='green', nl=False)
     message('\033[?25h\n', nl=False)
     logger.info('Writing transcription to {}'.format(output.name))
     spin('Writing output')
     ti.write(output)
-    message(u'\b\u2713', fg='green', nl=False)
+    message('\b\u2713', fg='green', nl=False)
     message('\033[?25h\n', nl=False)
 
 
@@ -526,14 +430,14 @@
     if max_length:
         lines = set([line for line in lines if len(line) < max_length])
     logger.info('Read {} lines'.format(len(lines)))
-    message(u'\b\u2713', fg='green', nl=False)
+    message('\b\u2713', fg='green', nl=False)
     message('\033[?25h\n', nl=False)
     message('Read {} unique lines'.format(len(lines)))
     if maxlines and maxlines < len(lines):
         message('Sampling {} lines\t'.format(maxlines), nl=False)
         lines = list(lines)
         lines = [lines[idx] for idx in np.random.randint(0, len(lines), maxlines)]
-        message(u'\u2713', fg='green')
+        message('\u2713', fg='green')
     try:
         os.makedirs(output)
     except OSError as e:
@@ -551,10 +455,10 @@
             combining.append(unicodedata.name(char))
         else:
             chars.append(char)
-    message(u'Σ (len: {})'.format(len(alphabet)))
-    message(u'Symbols: {}'.format(''.join(chars)))
+    message('Σ (len: {})'.format(len(alphabet)))
+    message('Symbols: {}'.format(''.join(chars)))
     if combining:
-        message(u'Combining Characters: {}'.format(', '.join(combining)))
+        message('Combining Characters: {}'.format(', '.join(combining)))
     lg = linegen.LineGenerator(font, font_size, font_weight, language)
     for idx, line in enumerate(lines):
         logger.info(line)
@@ -566,7 +470,7 @@
                 im = lg.render_line(line)
         except KrakenCairoSurfaceException as e:
             logger.info('{}: {} {}'.format(e.message, e.width, e.height))
-            message(u'\b\u2717', fg='red')
+            message('\b\u2717', fg='red')
             continue
         if not disable_degradation and not legacy:
             im = linegen.degrade_line(im, alpha=alpha, beta=beta)
@@ -579,7 +483,7 @@
                 fp.write(get_display(line).encode('utf-8'))
             else:
                 fp.write(line.encode('utf-8'))
-    message(u'\b\u2713', fg='green', nl=False)
+    message('\b\u2713', fg='green', nl=False)
     message('\033[?25h\n', nl=False)
 
 
